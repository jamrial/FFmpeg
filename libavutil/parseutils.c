--- conflicted
+++ resolved
@@ -615,15 +615,8 @@
         if (!q) {
             char *o;
             /* parse timestr as S+ */
-<<<<<<< HEAD
-            dt.tm_sec = strtol(p, (void *)&q, 10);
-            if (q == p) /* the parsing didn't succeed */
-=======
             dt.tm_sec = strtol(p, &o, 10);
-            if (o == p) {
-                /* the parsing didn't succeed */
-                *timeval = INT64_MIN;
->>>>>>> 6b45f05e
+            if (o == p) /* the parsing didn't succeed */
                 return AVERROR(EINVAL);
             dt.tm_min = 0;
             dt.tm_hour = 0;

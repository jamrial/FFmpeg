--- conflicted
+++ resolved
@@ -1053,20 +1053,14 @@
             av_log(avctx, AV_LOG_ERROR, "Buffer contains IP frames!\n");
     }
 
-<<<<<<< HEAD
     if (!ctx->is_nonnull_frame(ctx))
         return buf_size;
 
-    avcodec_set_dimensions(avctx, ctx->planes[0].width, ctx->planes[0].height);
-    if ((result = ff_get_buffer(avctx, frame, 0)) < 0)
-=======
     result = ff_set_dimensions(avctx, ctx->planes[0].width, ctx->planes[0].height);
     if (result < 0)
         return result;
 
-    if ((result = ff_get_buffer(avctx, frame, 0)) < 0) {
-        av_log(avctx, AV_LOG_ERROR, "get_buffer() failed\n");
->>>>>>> 967cd6fa
+    if ((result = ff_get_buffer(avctx, frame, 0)) < 0)
         return result;
 
     if (ctx->is_scalable) {

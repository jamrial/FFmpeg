--- conflicted
+++ resolved
@@ -1637,7 +1637,6 @@
             ret = AVERROR(EINVAL);
             goto free_and_end;
         }
-<<<<<<< HEAD
         if (avctx->sub_charenc) {
             if (avctx->codec_type != AVMEDIA_TYPE_SUBTITLE) {
                 av_log(avctx, AV_LOG_ERROR, "Character encoding is only "
@@ -1675,13 +1674,11 @@
                 }
             }
         }
-=======
 
 #if FF_API_AVCTX_TIMEBASE
         if (avctx->framerate.num > 0 && avctx->framerate.den > 0)
             avctx->time_base = av_inv_q(avctx->framerate);
 #endif
->>>>>>> 7ea1b347
     }
 end:
     ff_unlock_avcodec();
@@ -2388,10 +2385,14 @@
     } else
         ret = 0;
 
-<<<<<<< HEAD
     /* many decoders assign whole AVFrames, thus overwriting extended_data;
      * make sure it's set correctly */
     av_assert0(!picture->extended_data || picture->extended_data == picture->data);
+
+#if FF_API_AVCTX_TIMEBASE
+    if (avctx->framerate.num > 0 && avctx->framerate.den > 0)
+        avctx->time_base = av_inv_q(avctx->framerate);
+#endif
 
     return ret;
 }
@@ -2444,13 +2445,6 @@
         *frame_size_ptr = 0;
     }
     av_frame_free(&frame);
-=======
-#if FF_API_AVCTX_TIMEBASE
-    if (avctx->framerate.num > 0 && avctx->framerate.den > 0)
-        avctx->time_base = av_inv_q(avctx->framerate);
-#endif
-
->>>>>>> 7ea1b347
     return ret;
 }
 

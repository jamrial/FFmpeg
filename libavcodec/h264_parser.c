--- conflicted
+++ resolved
@@ -65,36 +65,9 @@
         }
 
         if (state == 7) {
-<<<<<<< HEAD
-#if HAVE_FAST_UNALIGNED
-            /* we check i < buf_size instead of i + 3 / 7 because it is
-             * simpler and there must be FF_INPUT_BUFFER_PADDING_SIZE
-             * bytes at the end.
-             */
-#    if HAVE_FAST_64BIT
-            while (i < next_avc &&
-                   !((~*(const uint64_t *)(buf + i) &
-                      (*(const uint64_t *)(buf + i) - 0x0101010101010101ULL)) &
-                      0x8080808080808080ULL))
-                i += 8;
-#    else
-            while (i < next_avc &&
-                   !((~*(const uint32_t *)(buf + i) &
-                      (*(const uint32_t *)(buf + i) - 0x01010101U)) &
-                      0x80808080U))
-                i += 4;
-#    endif
-#endif
-            for (; i < next_avc; i++)
-                if (!buf[i]) {
-                    state = 2;
-                    break;
-                }
-=======
-            i += h->h264dsp.h264_find_start_code_candidate(buf + i, buf_size - i);
-            if (i < buf_size)
+            i += h->h264dsp.h264_find_start_code_candidate(buf + i, next_avc - i);
+            if (i < next_avc)
                 state = 2;
->>>>>>> 218d6844
         } else if (state <= 2) {
             if (buf[i] == 1)
                 state ^= 5;            // 2->7, 1->4, 0->5

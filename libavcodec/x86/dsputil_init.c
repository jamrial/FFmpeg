--- conflicted
+++ resolved
@@ -31,51 +31,7 @@
 #include "dsputil_x86.h"
 #include "idct_xvid.h"
 
-<<<<<<< HEAD
-void ff_put_pixels8_l2_mmxext(uint8_t *dst, uint8_t *src1, uint8_t *src2,
-                              int dstStride, int src1Stride, int h);
-void ff_put_no_rnd_pixels8_l2_mmxext(uint8_t *dst, uint8_t *src1,
-                                     uint8_t *src2, int dstStride,
-                                     int src1Stride, int h);
-void ff_avg_pixels8_l2_mmxext(uint8_t *dst, uint8_t *src1, uint8_t *src2,
-                              int dstStride, int src1Stride, int h);
-void ff_put_pixels16_l2_mmxext(uint8_t *dst, uint8_t *src1, uint8_t *src2,
-                               int dstStride, int src1Stride, int h);
-void ff_avg_pixels16_l2_mmxext(uint8_t *dst, uint8_t *src1, uint8_t *src2,
-                               int dstStride, int src1Stride, int h);
-void ff_put_no_rnd_pixels16_l2_mmxext(uint8_t *dst, uint8_t *src1, uint8_t *src2,
-                                      int dstStride, int src1Stride, int h);
-void ff_put_mpeg4_qpel16_h_lowpass_mmxext(uint8_t *dst, uint8_t *src,
-                                          int dstStride, int srcStride, int h);
-void ff_avg_mpeg4_qpel16_h_lowpass_mmxext(uint8_t *dst, uint8_t *src,
-                                          int dstStride, int srcStride, int h);
-void ff_put_no_rnd_mpeg4_qpel16_h_lowpass_mmxext(uint8_t *dst, uint8_t *src,
-                                                 int dstStride, int srcStride,
-                                                 int h);
-void ff_put_mpeg4_qpel8_h_lowpass_mmxext(uint8_t *dst, uint8_t *src,
-                                         int dstStride, int srcStride, int h);
-void ff_avg_mpeg4_qpel8_h_lowpass_mmxext(uint8_t *dst, uint8_t *src,
-                                         int dstStride, int srcStride, int h);
-void ff_put_no_rnd_mpeg4_qpel8_h_lowpass_mmxext(uint8_t *dst, uint8_t *src,
-                                                int dstStride, int srcStride,
-                                                int h);
-void ff_put_mpeg4_qpel16_v_lowpass_mmxext(uint8_t *dst, uint8_t *src,
-                                          int dstStride, int srcStride);
-void ff_avg_mpeg4_qpel16_v_lowpass_mmxext(uint8_t *dst, uint8_t *src,
-                                          int dstStride, int srcStride);
-void ff_put_no_rnd_mpeg4_qpel16_v_lowpass_mmxext(uint8_t *dst, uint8_t *src,
-                                                 int dstStride, int srcStride);
-void ff_put_mpeg4_qpel8_v_lowpass_mmxext(uint8_t *dst, uint8_t *src,
-                                         int dstStride, int srcStride);
-void ff_avg_mpeg4_qpel8_v_lowpass_mmxext(uint8_t *dst, uint8_t *src,
-                                         int dstStride, int srcStride);
-void ff_put_no_rnd_mpeg4_qpel8_v_lowpass_mmxext(uint8_t *dst, uint8_t *src,
-                                                int dstStride, int srcStride);
-#define ff_put_no_rnd_pixels16_mmxext ff_put_pixels16_mmx
-#define ff_put_no_rnd_pixels8_mmxext ff_put_pixels8_mmx
 
-=======
->>>>>>> 368f5035
 int32_t ff_scalarproduct_int16_mmxext(const int16_t *v1, const int16_t *v2,
                                       int order);
 int32_t ff_scalarproduct_int16_sse2(const int16_t *v1, const int16_t *v2,
@@ -93,421 +49,6 @@
 void ff_vector_clip_int32_sse4(int32_t *dst, const int32_t *src,
                                int32_t min, int32_t max, unsigned int len);
 
-<<<<<<< HEAD
-#if HAVE_YASM
-
-#define ff_put_pixels16_mmxext ff_put_pixels16_mmx
-#define ff_put_pixels8_mmxext  ff_put_pixels8_mmx
-
-#define QPEL_OP(OPNAME, RND, MMX)                                       \
-static void OPNAME ## qpel8_mc00_ ## MMX(uint8_t *dst, uint8_t *src,    \
-                                         ptrdiff_t stride)              \
-{                                                                       \
-    ff_ ## OPNAME ## pixels8_ ## MMX(dst, src, stride, 8);              \
-}                                                                       \
-                                                                        \
-static void OPNAME ## qpel8_mc10_ ## MMX(uint8_t *dst, uint8_t *src,    \
-                                         ptrdiff_t stride)              \
-{                                                                       \
-    uint64_t temp[8];                                                   \
-    uint8_t *const half = (uint8_t *) temp;                             \
-    ff_put ## RND ## mpeg4_qpel8_h_lowpass_ ## MMX(half, src, 8,        \
-                                                   stride, 8);          \
-    ff_ ## OPNAME ## pixels8_l2_ ## MMX(dst, src, half,                 \
-                                        stride, stride, 8);             \
-}                                                                       \
-                                                                        \
-static void OPNAME ## qpel8_mc20_ ## MMX(uint8_t *dst, uint8_t *src,    \
-                                         ptrdiff_t stride)              \
-{                                                                       \
-    ff_ ## OPNAME ## mpeg4_qpel8_h_lowpass_ ## MMX(dst, src, stride,    \
-                                                   stride, 8);          \
-}                                                                       \
-                                                                        \
-static void OPNAME ## qpel8_mc30_ ## MMX(uint8_t *dst, uint8_t *src,    \
-                                         ptrdiff_t stride)              \
-{                                                                       \
-    uint64_t temp[8];                                                   \
-    uint8_t *const half = (uint8_t *) temp;                             \
-    ff_put ## RND ## mpeg4_qpel8_h_lowpass_ ## MMX(half, src, 8,        \
-                                                   stride, 8);          \
-    ff_ ## OPNAME ## pixels8_l2_ ## MMX(dst, src + 1, half, stride,     \
-                                        stride, 8);                     \
-}                                                                       \
-                                                                        \
-static void OPNAME ## qpel8_mc01_ ## MMX(uint8_t *dst, uint8_t *src,    \
-                                         ptrdiff_t stride)              \
-{                                                                       \
-    uint64_t temp[8];                                                   \
-    uint8_t *const half = (uint8_t *) temp;                             \
-    ff_put ## RND ## mpeg4_qpel8_v_lowpass_ ## MMX(half, src,           \
-                                                   8, stride);          \
-    ff_ ## OPNAME ## pixels8_l2_ ## MMX(dst, src, half,                 \
-                                        stride, stride, 8);             \
-}                                                                       \
-                                                                        \
-static void OPNAME ## qpel8_mc02_ ## MMX(uint8_t *dst, uint8_t *src,    \
-                                         ptrdiff_t stride)              \
-{                                                                       \
-    ff_ ## OPNAME ## mpeg4_qpel8_v_lowpass_ ## MMX(dst, src,            \
-                                                   stride, stride);     \
-}                                                                       \
-                                                                        \
-static void OPNAME ## qpel8_mc03_ ## MMX(uint8_t *dst, uint8_t *src,    \
-                                         ptrdiff_t stride)              \
-{                                                                       \
-    uint64_t temp[8];                                                   \
-    uint8_t *const half = (uint8_t *) temp;                             \
-    ff_put ## RND ## mpeg4_qpel8_v_lowpass_ ## MMX(half, src,           \
-                                                   8, stride);          \
-    ff_ ## OPNAME ## pixels8_l2_ ## MMX(dst, src + stride, half, stride,\
-                                        stride, 8);                     \
-}                                                                       \
-                                                                        \
-static void OPNAME ## qpel8_mc11_ ## MMX(uint8_t *dst, uint8_t *src,    \
-                                         ptrdiff_t stride)              \
-{                                                                       \
-    uint64_t half[8 + 9];                                               \
-    uint8_t *const halfH  = (uint8_t *) half + 64;                      \
-    uint8_t *const halfHV = (uint8_t *) half;                           \
-    ff_put ## RND ## mpeg4_qpel8_h_lowpass_ ## MMX(halfH, src, 8,       \
-                                                   stride, 9);          \
-    ff_put ## RND ## pixels8_l2_ ## MMX(halfH, src, halfH, 8,           \
-                                        stride, 9);                     \
-    ff_put ## RND ## mpeg4_qpel8_v_lowpass_ ## MMX(halfHV, halfH, 8, 8);\
-    ff_ ## OPNAME ## pixels8_l2_ ## MMX(dst, halfH, halfHV,             \
-                                        stride, 8, 8);                  \
-}                                                                       \
-                                                                        \
-static void OPNAME ## qpel8_mc31_ ## MMX(uint8_t *dst, uint8_t *src,    \
-                                         ptrdiff_t stride)              \
-{                                                                       \
-    uint64_t half[8 + 9];                                               \
-    uint8_t *const halfH  = (uint8_t *) half + 64;                      \
-    uint8_t *const halfHV = (uint8_t *) half;                           \
-    ff_put ## RND ## mpeg4_qpel8_h_lowpass_ ## MMX(halfH, src, 8,       \
-                                                   stride, 9);          \
-    ff_put ## RND ## pixels8_l2_ ## MMX(halfH, src + 1, halfH, 8,       \
-                                        stride, 9);                     \
-    ff_put ## RND ## mpeg4_qpel8_v_lowpass_ ## MMX(halfHV, halfH, 8, 8);\
-    ff_ ## OPNAME ## pixels8_l2_ ## MMX(dst, halfH, halfHV,             \
-                                        stride, 8, 8);                  \
-}                                                                       \
-                                                                        \
-static void OPNAME ## qpel8_mc13_ ## MMX(uint8_t *dst, uint8_t *src,    \
-                                         ptrdiff_t stride)              \
-{                                                                       \
-    uint64_t half[8 + 9];                                               \
-    uint8_t *const halfH  = (uint8_t *) half + 64;                      \
-    uint8_t *const halfHV = (uint8_t *) half;                           \
-    ff_put ## RND ## mpeg4_qpel8_h_lowpass_ ## MMX(halfH, src, 8,       \
-                                                   stride, 9);          \
-    ff_put ## RND ## pixels8_l2_ ## MMX(halfH, src, halfH, 8,           \
-                                        stride, 9);                     \
-    ff_put ## RND ## mpeg4_qpel8_v_lowpass_ ## MMX(halfHV, halfH, 8, 8);\
-    ff_ ## OPNAME ## pixels8_l2_ ## MMX(dst, halfH + 8, halfHV,         \
-                                        stride, 8, 8);                  \
-}                                                                       \
-                                                                        \
-static void OPNAME ## qpel8_mc33_ ## MMX(uint8_t *dst, uint8_t *src,    \
-                                         ptrdiff_t stride)              \
-{                                                                       \
-    uint64_t half[8 + 9];                                               \
-    uint8_t *const halfH  = (uint8_t *) half + 64;                      \
-    uint8_t *const halfHV = (uint8_t *) half;                           \
-    ff_put ## RND ## mpeg4_qpel8_h_lowpass_ ## MMX(halfH, src, 8,       \
-                                                   stride, 9);          \
-    ff_put ## RND ## pixels8_l2_ ## MMX(halfH, src + 1, halfH, 8,       \
-                                        stride, 9);                     \
-    ff_put ## RND ## mpeg4_qpel8_v_lowpass_ ## MMX(halfHV, halfH, 8, 8);\
-    ff_ ## OPNAME ## pixels8_l2_ ## MMX(dst, halfH + 8, halfHV,         \
-                                        stride, 8, 8);                  \
-}                                                                       \
-                                                                        \
-static void OPNAME ## qpel8_mc21_ ## MMX(uint8_t *dst, uint8_t *src,    \
-                                         ptrdiff_t stride)              \
-{                                                                       \
-    uint64_t half[8 + 9];                                               \
-    uint8_t *const halfH  = (uint8_t *) half + 64;                      \
-    uint8_t *const halfHV = (uint8_t *) half;                           \
-    ff_put ## RND ## mpeg4_qpel8_h_lowpass_ ## MMX(halfH, src, 8,       \
-                                                   stride, 9);          \
-    ff_put ## RND ## mpeg4_qpel8_v_lowpass_ ## MMX(halfHV, halfH, 8, 8);\
-    ff_ ## OPNAME ## pixels8_l2_ ## MMX(dst, halfH, halfHV,             \
-                                        stride, 8, 8);                  \
-}                                                                       \
-                                                                        \
-static void OPNAME ## qpel8_mc23_ ## MMX(uint8_t *dst, uint8_t *src,    \
-                                         ptrdiff_t stride)              \
-{                                                                       \
-    uint64_t half[8 + 9];                                               \
-    uint8_t *const halfH  = (uint8_t *) half + 64;                      \
-    uint8_t *const halfHV = (uint8_t *) half;                           \
-    ff_put ## RND ## mpeg4_qpel8_h_lowpass_ ## MMX(halfH, src, 8,       \
-                                                   stride, 9);          \
-    ff_put ## RND ## mpeg4_qpel8_v_lowpass_ ## MMX(halfHV, halfH, 8, 8);\
-    ff_ ## OPNAME ## pixels8_l2_ ## MMX(dst, halfH + 8, halfHV,         \
-                                        stride, 8, 8);                  \
-}                                                                       \
-                                                                        \
-static void OPNAME ## qpel8_mc12_ ## MMX(uint8_t *dst, uint8_t *src,    \
-                                         ptrdiff_t stride)              \
-{                                                                       \
-    uint64_t half[8 + 9];                                               \
-    uint8_t *const halfH = (uint8_t *) half;                            \
-    ff_put ## RND ## mpeg4_qpel8_h_lowpass_ ## MMX(halfH, src, 8,       \
-                                                   stride, 9);          \
-    ff_put ## RND ## pixels8_l2_ ## MMX(halfH, src, halfH,              \
-                                        8, stride, 9);                  \
-    ff_ ## OPNAME ## mpeg4_qpel8_v_lowpass_ ## MMX(dst, halfH,          \
-                                                   stride, 8);          \
-}                                                                       \
-                                                                        \
-static void OPNAME ## qpel8_mc32_ ## MMX(uint8_t *dst, uint8_t *src,    \
-                                         ptrdiff_t stride)              \
-{                                                                       \
-    uint64_t half[8 + 9];                                               \
-    uint8_t *const halfH = (uint8_t *) half;                            \
-    ff_put ## RND ## mpeg4_qpel8_h_lowpass_ ## MMX(halfH, src, 8,       \
-                                                   stride, 9);          \
-    ff_put ## RND ## pixels8_l2_ ## MMX(halfH, src + 1, halfH, 8,       \
-                                        stride, 9);                     \
-    ff_ ## OPNAME ## mpeg4_qpel8_v_lowpass_ ## MMX(dst, halfH,          \
-                                                   stride, 8);          \
-}                                                                       \
-                                                                        \
-static void OPNAME ## qpel8_mc22_ ## MMX(uint8_t *dst, uint8_t *src,    \
-                                         ptrdiff_t stride)              \
-{                                                                       \
-    uint64_t half[9];                                                   \
-    uint8_t *const halfH = (uint8_t *) half;                            \
-    ff_put ## RND ## mpeg4_qpel8_h_lowpass_ ## MMX(halfH, src, 8,       \
-                                                   stride, 9);          \
-    ff_ ## OPNAME ## mpeg4_qpel8_v_lowpass_ ## MMX(dst, halfH,          \
-                                                   stride, 8);          \
-}                                                                       \
-                                                                        \
-static void OPNAME ## qpel16_mc00_ ## MMX(uint8_t *dst, uint8_t *src,   \
-                                          ptrdiff_t stride)             \
-{                                                                       \
-    ff_ ## OPNAME ## pixels16_ ## MMX(dst, src, stride, 16);            \
-}                                                                       \
-                                                                        \
-static void OPNAME ## qpel16_mc10_ ## MMX(uint8_t *dst, uint8_t *src,   \
-                                          ptrdiff_t stride)             \
-{                                                                       \
-    uint64_t temp[32];                                                  \
-    uint8_t *const half = (uint8_t *) temp;                             \
-    ff_put ## RND ## mpeg4_qpel16_h_lowpass_ ## MMX(half, src, 16,      \
-                                                    stride, 16);        \
-    ff_ ## OPNAME ## pixels16_l2_ ## MMX(dst, src, half, stride,        \
-                                         stride, 16);                   \
-}                                                                       \
-                                                                        \
-static void OPNAME ## qpel16_mc20_ ## MMX(uint8_t *dst, uint8_t *src,   \
-                                          ptrdiff_t stride)             \
-{                                                                       \
-    ff_ ## OPNAME ## mpeg4_qpel16_h_lowpass_ ## MMX(dst, src,           \
-                                                    stride, stride, 16);\
-}                                                                       \
-                                                                        \
-static void OPNAME ## qpel16_mc30_ ## MMX(uint8_t *dst, uint8_t *src,   \
-                                          ptrdiff_t stride)             \
-{                                                                       \
-    uint64_t temp[32];                                                  \
-    uint8_t *const half = (uint8_t*) temp;                              \
-    ff_put ## RND ## mpeg4_qpel16_h_lowpass_ ## MMX(half, src, 16,      \
-                                                    stride, 16);        \
-    ff_ ## OPNAME ## pixels16_l2_ ## MMX(dst, src + 1, half,            \
-                                         stride, stride, 16);           \
-}                                                                       \
-                                                                        \
-static void OPNAME ## qpel16_mc01_ ## MMX(uint8_t *dst, uint8_t *src,   \
-                                          ptrdiff_t stride)             \
-{                                                                       \
-    uint64_t temp[32];                                                  \
-    uint8_t *const half = (uint8_t *) temp;                             \
-    ff_put ## RND ## mpeg4_qpel16_v_lowpass_ ## MMX(half, src, 16,      \
-                                                    stride);            \
-    ff_ ## OPNAME ## pixels16_l2_ ## MMX(dst, src, half, stride,        \
-                                         stride, 16);                   \
-}                                                                       \
-                                                                        \
-static void OPNAME ## qpel16_mc02_ ## MMX(uint8_t *dst, uint8_t *src,   \
-                                          ptrdiff_t stride)             \
-{                                                                       \
-    ff_ ## OPNAME ## mpeg4_qpel16_v_lowpass_ ## MMX(dst, src,           \
-                                                    stride, stride);    \
-}                                                                       \
-                                                                        \
-static void OPNAME ## qpel16_mc03_ ## MMX(uint8_t *dst, uint8_t *src,   \
-                                          ptrdiff_t stride)             \
-{                                                                       \
-    uint64_t temp[32];                                                  \
-    uint8_t *const half = (uint8_t *) temp;                             \
-    ff_put ## RND ## mpeg4_qpel16_v_lowpass_ ## MMX(half, src, 16,      \
-                                                    stride);            \
-    ff_ ## OPNAME ## pixels16_l2_ ## MMX(dst, src+stride, half,         \
-                                         stride, stride, 16);           \
-}                                                                       \
-                                                                        \
-static void OPNAME ## qpel16_mc11_ ## MMX(uint8_t *dst, uint8_t *src,   \
-                                          ptrdiff_t stride)             \
-{                                                                       \
-    uint64_t half[16 * 2 + 17 * 2];                                     \
-    uint8_t *const halfH  = (uint8_t *) half + 256;                     \
-    uint8_t *const halfHV = (uint8_t *) half;                           \
-    ff_put ## RND ## mpeg4_qpel16_h_lowpass_ ## MMX(halfH, src, 16,     \
-                                                    stride, 17);        \
-    ff_put ## RND ## pixels16_l2_ ## MMX(halfH, src, halfH, 16,         \
-                                         stride, 17);                   \
-    ff_put ## RND ## mpeg4_qpel16_v_lowpass_ ## MMX(halfHV, halfH,      \
-                                                    16, 16);            \
-    ff_ ## OPNAME ## pixels16_l2_ ## MMX(dst, halfH, halfHV,            \
-                                         stride, 16, 16);               \
-}                                                                       \
-                                                                        \
-static void OPNAME ## qpel16_mc31_ ## MMX(uint8_t *dst, uint8_t *src,   \
-                                          ptrdiff_t stride)             \
-{                                                                       \
-    uint64_t half[16 * 2 + 17 * 2];                                     \
-    uint8_t *const halfH  = (uint8_t *) half + 256;                     \
-    uint8_t *const halfHV = (uint8_t *) half;                           \
-    ff_put ## RND ## mpeg4_qpel16_h_lowpass_ ## MMX(halfH, src, 16,     \
-                                                    stride, 17);        \
-    ff_put ## RND ## pixels16_l2_ ## MMX(halfH, src + 1, halfH, 16,     \
-                                         stride, 17);                   \
-    ff_put ## RND ## mpeg4_qpel16_v_lowpass_ ## MMX(halfHV, halfH,      \
-                                                    16, 16);            \
-    ff_ ## OPNAME ## pixels16_l2_ ## MMX(dst, halfH, halfHV,            \
-                                         stride, 16, 16);               \
-}                                                                       \
-                                                                        \
-static void OPNAME ## qpel16_mc13_ ## MMX(uint8_t *dst, uint8_t *src,   \
-                                          ptrdiff_t stride)             \
-{                                                                       \
-    uint64_t half[16 * 2 + 17 * 2];                                     \
-    uint8_t *const halfH  = (uint8_t *) half + 256;                     \
-    uint8_t *const halfHV = (uint8_t *) half;                           \
-    ff_put ## RND ## mpeg4_qpel16_h_lowpass_ ## MMX(halfH, src, 16,     \
-                                                    stride, 17);        \
-    ff_put ## RND ## pixels16_l2_ ## MMX(halfH, src, halfH, 16,         \
-                                         stride, 17);                   \
-    ff_put ## RND ## mpeg4_qpel16_v_lowpass_ ## MMX(halfHV, halfH,      \
-                                                    16, 16);            \
-    ff_ ## OPNAME ## pixels16_l2_ ## MMX(dst, halfH + 16, halfHV,       \
-                                         stride, 16, 16);               \
-}                                                                       \
-                                                                        \
-static void OPNAME ## qpel16_mc33_ ## MMX(uint8_t *dst, uint8_t *src,   \
-                                          ptrdiff_t stride)             \
-{                                                                       \
-    uint64_t half[16 * 2 + 17 * 2];                                     \
-    uint8_t *const halfH  = (uint8_t *) half + 256;                     \
-    uint8_t *const halfHV = (uint8_t *) half;                           \
-    ff_put ## RND ## mpeg4_qpel16_h_lowpass_ ## MMX(halfH, src, 16,     \
-                                                    stride, 17);        \
-    ff_put ## RND ## pixels16_l2_ ## MMX(halfH, src + 1, halfH, 16,     \
-                                         stride, 17);                   \
-    ff_put ## RND ## mpeg4_qpel16_v_lowpass_ ## MMX(halfHV, halfH,      \
-                                                    16, 16);            \
-    ff_ ## OPNAME ## pixels16_l2_ ## MMX(dst, halfH + 16, halfHV,       \
-                                         stride, 16, 16);               \
-}                                                                       \
-                                                                        \
-static void OPNAME ## qpel16_mc21_ ## MMX(uint8_t *dst, uint8_t *src,   \
-                                          ptrdiff_t stride)             \
-{                                                                       \
-    uint64_t half[16 * 2 + 17 * 2];                                     \
-    uint8_t *const halfH  = (uint8_t *) half + 256;                     \
-    uint8_t *const halfHV = (uint8_t *) half;                           \
-    ff_put ## RND ## mpeg4_qpel16_h_lowpass_ ## MMX(halfH, src, 16,     \
-                                                    stride, 17);        \
-    ff_put ## RND ## mpeg4_qpel16_v_lowpass_ ## MMX(halfHV, halfH,      \
-                                                    16, 16);            \
-    ff_ ## OPNAME ## pixels16_l2_ ## MMX(dst, halfH, halfHV,            \
-                                         stride, 16, 16);               \
-}                                                                       \
-                                                                        \
-static void OPNAME ## qpel16_mc23_ ## MMX(uint8_t *dst, uint8_t *src,   \
-                                          ptrdiff_t stride)             \
-{                                                                       \
-    uint64_t half[16 * 2 + 17 * 2];                                     \
-    uint8_t *const halfH  = (uint8_t *) half + 256;                     \
-    uint8_t *const halfHV = (uint8_t *) half;                           \
-    ff_put ## RND ## mpeg4_qpel16_h_lowpass_ ## MMX(halfH, src, 16,     \
-                                                    stride, 17);        \
-    ff_put ## RND ## mpeg4_qpel16_v_lowpass_ ## MMX(halfHV, halfH,      \
-                                                    16, 16);            \
-    ff_ ## OPNAME ## pixels16_l2_ ## MMX(dst, halfH + 16, halfHV,       \
-                                         stride, 16, 16);               \
-}                                                                       \
-                                                                        \
-static void OPNAME ## qpel16_mc12_ ## MMX(uint8_t *dst, uint8_t *src,   \
-                                          ptrdiff_t stride)             \
-{                                                                       \
-    uint64_t half[17 * 2];                                              \
-    uint8_t *const halfH = (uint8_t *) half;                            \
-    ff_put ## RND ## mpeg4_qpel16_h_lowpass_ ## MMX(halfH, src, 16,     \
-                                                    stride, 17);        \
-    ff_put ## RND ## pixels16_l2_ ## MMX(halfH, src, halfH, 16,         \
-                                         stride, 17);                   \
-    ff_ ## OPNAME ## mpeg4_qpel16_v_lowpass_ ## MMX(dst, halfH,         \
-                                                    stride, 16);        \
-}                                                                       \
-                                                                        \
-static void OPNAME ## qpel16_mc32_ ## MMX(uint8_t *dst, uint8_t *src,   \
-                                          ptrdiff_t stride)             \
-{                                                                       \
-    uint64_t half[17 * 2];                                              \
-    uint8_t *const halfH = (uint8_t *) half;                            \
-    ff_put ## RND ## mpeg4_qpel16_h_lowpass_ ## MMX(halfH, src, 16,     \
-                                                    stride, 17);        \
-    ff_put ## RND ## pixels16_l2_ ## MMX(halfH, src + 1, halfH, 16,     \
-                                         stride, 17);                   \
-    ff_ ## OPNAME ## mpeg4_qpel16_v_lowpass_ ## MMX(dst, halfH,         \
-                                                    stride, 16);        \
-}                                                                       \
-                                                                        \
-static void OPNAME ## qpel16_mc22_ ## MMX(uint8_t *dst, uint8_t *src,   \
-                                          ptrdiff_t stride)             \
-{                                                                       \
-    uint64_t half[17 * 2];                                              \
-    uint8_t *const halfH = (uint8_t *) half;                            \
-    ff_put ## RND ## mpeg4_qpel16_h_lowpass_ ## MMX(halfH, src, 16,     \
-                                                    stride, 17);        \
-    ff_ ## OPNAME ## mpeg4_qpel16_v_lowpass_ ## MMX(dst, halfH,         \
-                                                    stride, 16);        \
-}
-
-QPEL_OP(put_,        _,        mmxext)
-QPEL_OP(avg_,        _,        mmxext)
-QPEL_OP(put_no_rnd_, _no_rnd_, mmxext)
-
-#endif /* HAVE_YASM */
-
-#define SET_QPEL_FUNCS(PFX, IDX, SIZE, CPU, PREFIX)                          \
-do {                                                                         \
-    c->PFX ## _pixels_tab[IDX][ 0] = PREFIX ## PFX ## SIZE ## _mc00_ ## CPU; \
-    c->PFX ## _pixels_tab[IDX][ 1] = PREFIX ## PFX ## SIZE ## _mc10_ ## CPU; \
-    c->PFX ## _pixels_tab[IDX][ 2] = PREFIX ## PFX ## SIZE ## _mc20_ ## CPU; \
-    c->PFX ## _pixels_tab[IDX][ 3] = PREFIX ## PFX ## SIZE ## _mc30_ ## CPU; \
-    c->PFX ## _pixels_tab[IDX][ 4] = PREFIX ## PFX ## SIZE ## _mc01_ ## CPU; \
-    c->PFX ## _pixels_tab[IDX][ 5] = PREFIX ## PFX ## SIZE ## _mc11_ ## CPU; \
-    c->PFX ## _pixels_tab[IDX][ 6] = PREFIX ## PFX ## SIZE ## _mc21_ ## CPU; \
-    c->PFX ## _pixels_tab[IDX][ 7] = PREFIX ## PFX ## SIZE ## _mc31_ ## CPU; \
-    c->PFX ## _pixels_tab[IDX][ 8] = PREFIX ## PFX ## SIZE ## _mc02_ ## CPU; \
-    c->PFX ## _pixels_tab[IDX][ 9] = PREFIX ## PFX ## SIZE ## _mc12_ ## CPU; \
-    c->PFX ## _pixels_tab[IDX][10] = PREFIX ## PFX ## SIZE ## _mc22_ ## CPU; \
-    c->PFX ## _pixels_tab[IDX][11] = PREFIX ## PFX ## SIZE ## _mc32_ ## CPU; \
-    c->PFX ## _pixels_tab[IDX][12] = PREFIX ## PFX ## SIZE ## _mc03_ ## CPU; \
-    c->PFX ## _pixels_tab[IDX][13] = PREFIX ## PFX ## SIZE ## _mc13_ ## CPU; \
-    c->PFX ## _pixels_tab[IDX][14] = PREFIX ## PFX ## SIZE ## _mc23_ ## CPU; \
-    c->PFX ## _pixels_tab[IDX][15] = PREFIX ## PFX ## SIZE ## _mc33_ ## CPU; \
-} while (0)
-
-=======
->>>>>>> 368f5035
 static av_cold void dsputil_init_mmx(DSPContext *c, AVCodecContext *avctx,
                                      int cpu_flags, unsigned high_bit_depth)
 {

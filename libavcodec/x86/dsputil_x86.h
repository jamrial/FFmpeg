--- conflicted
+++ resolved
@@ -48,19 +48,12 @@
                 int dxx, int dxy, int dyx, int dyy,
                 int shift, int r, int width, int height);
 
-<<<<<<< HEAD
 void ff_gmc_sse(uint8_t *dst, uint8_t *src,
                 int stride, int h, int ox, int oy,
                 int dxx, int dxy, int dyx, int dyy,
                 int shift, int r, int width, int height);
 
-void ff_vector_clipf_sse(float *dst, const float *src,
-                         float min, float max, int len);
-
-
 void ff_mmx_idct(int16_t *block);
 void ff_mmxext_idct(int16_t *block);
 
-=======
->>>>>>> 9a9e2f1c
 #endif /* AVCODEC_X86_DSPUTIL_X86_H */
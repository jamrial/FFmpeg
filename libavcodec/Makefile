include $(SUBDIR)../config.mak

NAME = avcodec

HEADERS = avcodec.h                                                     \
          avfft.h                                                       \
          dxva2.h                                                       \
          old_codec_ids.h                                               \
          vaapi.h                                                       \
          vda.h                                                         \
          vdpau.h                                                       \
          version.h                                                     \
          xvmc.h                                                        \

OBJS = allcodecs.o                                                      \
       audioconvert.o                                                   \
       avpacket.o                                                       \
       avpicture.o                                                      \
       bitstream.o                                                      \
       bitstream_filter.o                                               \
       codec_desc.o                                                     \
       fmtconvert.o                                                     \
       imgconvert.o                                                     \
       mathtables.o                                                     \
       options.o                                                        \
       parser.o                                                         \
       raw.o                                                            \
       resample.o                                                       \
       resample2.o                                                      \
       utils.o                                                          \

# parts needed for many different codecs
OBJS-$(CONFIG_AANDCTTABLES)            += aandcttab.o
OBJS-$(CONFIG_AC3DSP)                  += ac3dsp.o
OBJS-$(CONFIG_AUDIO_FRAME_QUEUE)       += audio_frame_queue.o
OBJS-$(CONFIG_AUDIODSP)                += audiodsp.o
OBJS-$(CONFIG_BLOCKDSP)                += blockdsp.o
OBJS-$(CONFIG_CABAC)                   += cabac.o
OBJS-$(CONFIG_CRYSTALHD)               += crystalhd.o
OBJS-$(CONFIG_DCT)                     += dct.o dct32_fixed.o dct32_float.o
OBJS-$(CONFIG_DXVA2)                   += dxva2.o
OBJS-$(CONFIG_DSPUTIL)                 += dsputil.o faanidct.o          \
                                          simple_idct.o jrevdct.o
OBJS-$(CONFIG_ENCODERS)                += faandct.o jfdctfst.o jfdctint.o
OBJS-$(CONFIG_ERROR_RESILIENCE)        += error_resilience.o
OBJS-$(CONFIG_EXIF)                    += exif.o tiff_common.o
FFT-OBJS-$(CONFIG_HARDCODED_TABLES)    += cos_tables.o cos_fixed_tables.o
OBJS-$(CONFIG_FFT)                     += avfft.o fft_fixed.o fft_float.o \
                                          fft_fixed_32.o fft_init_table.o \
                                          $(FFT-OBJS-yes)
OBJS-$(CONFIG_GOLOMB)                  += golomb.o
OBJS-$(CONFIG_H263DSP)                 += h263dsp.o
OBJS-$(CONFIG_H264CHROMA)              += h264chroma.o
OBJS-$(CONFIG_H264DSP)                 += h264dsp.o h264idct.o startcode.o
OBJS-$(CONFIG_H264PRED)                += h264pred.o
OBJS-$(CONFIG_H264QPEL)                += h264qpel.o
OBJS-$(CONFIG_HPELDSP)                 += hpeldsp.o
OBJS-$(CONFIG_HUFFMAN)                 += huffman.o
OBJS-$(CONFIG_HUFFYUVDSP)              += huffyuvdsp.o
OBJS-$(CONFIG_HUFFYUVENCDSP)           += huffyuvencdsp.o
OBJS-$(CONFIG_INTRAX8)                 += intrax8.o intrax8dsp.o
OBJS-$(CONFIG_LIBXVID)                 += libxvid_rc.o
OBJS-$(CONFIG_LLAUDDSP)                += lossless_audiodsp.o
OBJS-$(CONFIG_LLVIDDSP)                += lossless_videodsp.o
OBJS-$(CONFIG_LPC)                     += lpc.o
OBJS-$(CONFIG_LSP)                     += lsp.o
OBJS-$(CONFIG_MDCT)                    += mdct_fixed.o mdct_float.o mdct_fixed_32.o
OBJS-$(CONFIG_MPEGAUDIO)               += mpegaudio.o mpegaudiodata.o   \
                                          mpegaudiodecheader.o
OBJS-$(CONFIG_MPEGAUDIODSP)            += mpegaudiodsp.o                \
                                          mpegaudiodsp_data.o           \
                                          mpegaudiodsp_fixed.o          \
                                          mpegaudiodsp_float.o
OBJS-$(CONFIG_MPEGVIDEO)               += mpegvideo.o mpegvideo_motion.o \
                                          mpegutils.o
OBJS-$(CONFIG_MPEGVIDEOENC)            += mpegvideo_enc.o mpeg12data.o  \
                                          motion_est.o ratecontrol.o
OBJS-$(CONFIG_QPELDSP)                 += qpeldsp.o
OBJS-$(CONFIG_RANGECODER)              += rangecoder.o
RDFT-OBJS-$(CONFIG_HARDCODED_TABLES)   += sin_tables.o
OBJS-$(CONFIG_RDFT)                    += rdft.o $(RDFT-OBJS-yes)
OBJS-$(CONFIG_SHARED)                  += log2_tab.o
OBJS-$(CONFIG_SINEWIN)                 += sinewin.o
OBJS-$(CONFIG_TPELDSP)                 += tpeldsp.o
OBJS-$(CONFIG_VAAPI)                   += vaapi.o
OBJS-$(CONFIG_VDA)                     += vda.o
OBJS-$(CONFIG_VDPAU)                   += vdpau.o
OBJS-$(CONFIG_VIDEODSP)                += videodsp.o
OBJS-$(CONFIG_VP3DSP)                  += vp3dsp.o

# decoders/encoders
OBJS-$(CONFIG_ZERO12V_DECODER)         += 012v.o
OBJS-$(CONFIG_A64MULTI_ENCODER)        += a64multienc.o elbg.o
OBJS-$(CONFIG_A64MULTI5_ENCODER)       += a64multienc.o elbg.o
OBJS-$(CONFIG_AAC_DECODER)             += aacdec.o aactab.o aacsbr.o aacps.o \
                                          aacadtsdec.o mpeg4audio.o kbdwin.o \
                                          sbrdsp.o aacpsdsp.o
OBJS-$(CONFIG_AAC_ENCODER)             += aacenc.o aaccoder.o    \
                                          aacpsy.o aactab.o      \
                                          psymodel.o iirfilter.o \
                                          mpeg4audio.o kbdwin.o
OBJS-$(CONFIG_AASC_DECODER)            += aasc.o msrledec.o
OBJS-$(CONFIG_AC3_DECODER)             += ac3dec_float.o ac3dec_data.o ac3.o kbdwin.o
OBJS-$(CONFIG_AC3_FIXED_DECODER)       += ac3dec_fixed.o ac3dec_data.o ac3.o kbdwin.o
OBJS-$(CONFIG_AC3_ENCODER)             += ac3enc_float.o ac3enc.o ac3tab.o \
                                          ac3.o kbdwin.o
OBJS-$(CONFIG_AC3_FIXED_ENCODER)       += ac3enc_fixed.o ac3enc.o ac3tab.o ac3.o
OBJS-$(CONFIG_AIC_DECODER)             += aic.o
OBJS-$(CONFIG_ALAC_DECODER)            += alac.o alac_data.o
OBJS-$(CONFIG_ALAC_ENCODER)            += alacenc.o alac_data.o
OBJS-$(CONFIG_ALIAS_PIX_DECODER)       += aliaspixdec.o
OBJS-$(CONFIG_ALIAS_PIX_ENCODER)       += aliaspixenc.o
OBJS-$(CONFIG_ALS_DECODER)             += alsdec.o bgmc.o mpeg4audio.o
OBJS-$(CONFIG_AMRNB_DECODER)           += amrnbdec.o celp_filters.o   \
                                          celp_math.o acelp_filters.o \
                                          acelp_vectors.o             \
                                          acelp_pitch_delay.o
OBJS-$(CONFIG_AMRWB_DECODER)           += amrwbdec.o celp_filters.o   \
                                          celp_math.o acelp_filters.o \
                                          acelp_vectors.o             \
                                          acelp_pitch_delay.o
OBJS-$(CONFIG_AMV_ENCODER)             += mjpegenc.o mjpeg.o           \
                                          mpegvideo_enc.o motion_est.o \
                                          ratecontrol.o mpeg12data.o   \
                                          mpegvideo.o
OBJS-$(CONFIG_ANM_DECODER)             += anm.o
OBJS-$(CONFIG_ANSI_DECODER)            += ansi.o cga_data.o
OBJS-$(CONFIG_APE_DECODER)             += apedec.o
OBJS-$(CONFIG_SSA_DECODER)             += assdec.o ass.o ass_split.o
OBJS-$(CONFIG_SSA_ENCODER)             += assenc.o ass.o
OBJS-$(CONFIG_ASS_DECODER)             += assdec.o ass.o ass_split.o
OBJS-$(CONFIG_ASS_ENCODER)             += assenc.o ass.o
OBJS-$(CONFIG_ASV1_DECODER)            += asvdec.o asv.o mpeg12data.o
OBJS-$(CONFIG_ASV1_ENCODER)            += asvenc.o asv.o mpeg12data.o
OBJS-$(CONFIG_ASV2_DECODER)            += asvdec.o asv.o mpeg12data.o
OBJS-$(CONFIG_ASV2_ENCODER)            += asvenc.o asv.o mpeg12data.o
OBJS-$(CONFIG_ATRAC1_DECODER)          += atrac1.o atrac.o
OBJS-$(CONFIG_ATRAC3_DECODER)          += atrac3.o atrac.o
OBJS-$(CONFIG_ATRAC3P_DECODER)         += atrac3plusdec.o atrac3plus.o \
                                          atrac3plusdsp.o atrac.o
OBJS-$(CONFIG_AURA_DECODER)            += cyuv.o
OBJS-$(CONFIG_AURA2_DECODER)           += aura.o
OBJS-$(CONFIG_AVRN_DECODER)            += avrndec.o mjpegdec.o mjpeg.o
OBJS-$(CONFIG_AVRP_DECODER)            += r210dec.o
OBJS-$(CONFIG_AVRP_ENCODER)            += r210enc.o
OBJS-$(CONFIG_AVS_DECODER)             += avs.o
OBJS-$(CONFIG_AVUI_DECODER)            += avuidec.o
OBJS-$(CONFIG_AVUI_ENCODER)            += avuienc.o
OBJS-$(CONFIG_AYUV_DECODER)            += v408dec.o
OBJS-$(CONFIG_AYUV_ENCODER)            += v408enc.o
OBJS-$(CONFIG_BETHSOFTVID_DECODER)     += bethsoftvideo.o
OBJS-$(CONFIG_BFI_DECODER)             += bfi.o
OBJS-$(CONFIG_BINK_DECODER)            += bink.o binkdsp.o
OBJS-$(CONFIG_BINKAUDIO_DCT_DECODER)   += binkaudio.o wma.o wma_common.o
OBJS-$(CONFIG_BINKAUDIO_RDFT_DECODER)  += binkaudio.o wma.o wma_common.o
OBJS-$(CONFIG_BINTEXT_DECODER)         += bintext.o cga_data.o
OBJS-$(CONFIG_BMP_DECODER)             += bmp.o msrledec.o
OBJS-$(CONFIG_BMP_ENCODER)             += bmpenc.o
OBJS-$(CONFIG_BMV_VIDEO_DECODER)       += bmv.o
OBJS-$(CONFIG_BMV_AUDIO_DECODER)       += bmv.o
OBJS-$(CONFIG_BRENDER_PIX_DECODER)     += brenderpix.o
OBJS-$(CONFIG_C93_DECODER)             += c93.o
OBJS-$(CONFIG_CAVS_DECODER)            += cavs.o cavsdec.o cavsdsp.o \
                                          cavsdata.o mpeg12data.o
OBJS-$(CONFIG_CDGRAPHICS_DECODER)      += cdgraphics.o
OBJS-$(CONFIG_CDXL_DECODER)            += cdxl.o
OBJS-$(CONFIG_CINEPAK_DECODER)         += cinepak.o
OBJS-$(CONFIG_CINEPAK_ENCODER)         += cinepakenc.o elbg.o
OBJS-$(CONFIG_CLJR_DECODER)            += cljr.o
OBJS-$(CONFIG_CLJR_ENCODER)            += cljr.o
OBJS-$(CONFIG_CLLC_DECODER)            += cllc.o
OBJS-$(CONFIG_COOK_DECODER)            += cook.o
OBJS-$(CONFIG_COMFORTNOISE_DECODER)    += cngdec.o celp_filters.o
OBJS-$(CONFIG_COMFORTNOISE_ENCODER)    += cngenc.o
OBJS-$(CONFIG_CPIA_DECODER)            += cpia.o
OBJS-$(CONFIG_CSCD_DECODER)            += cscd.o
OBJS-$(CONFIG_CYUV_DECODER)            += cyuv.o
OBJS-$(CONFIG_DCA_DECODER)             += dcadec.o dca.o dcadsp.o      \
                                          synth_filter.o
OBJS-$(CONFIG_DCA_ENCODER)             += dcaenc.o dca.o
OBJS-$(CONFIG_DIRAC_DECODER)           += diracdec.o dirac.o diracdsp.o \
                                          dirac_arith.o mpeg12data.o dirac_dwt.o
OBJS-$(CONFIG_DFA_DECODER)             += dfa.o
OBJS-$(CONFIG_DNXHD_DECODER)           += dnxhddec.o dnxhddata.o
OBJS-$(CONFIG_DNXHD_ENCODER)           += dnxhdenc.o dnxhddata.o
OBJS-$(CONFIG_DPX_DECODER)             += dpx.o
OBJS-$(CONFIG_DPX_ENCODER)             += dpxenc.o
OBJS-$(CONFIG_DSD_LSBF_DECODER)        += dsddec.o
OBJS-$(CONFIG_DSD_MSBF_DECODER)        += dsddec.o
OBJS-$(CONFIG_DSD_LSBF_PLANAR_DECODER) += dsddec.o
OBJS-$(CONFIG_DSD_MSBF_PLANAR_DECODER) += dsddec.o
OBJS-$(CONFIG_DSICINAUDIO_DECODER)     += dsicinav.o
OBJS-$(CONFIG_DSICINVIDEO_DECODER)     += dsicinav.o
OBJS-$(CONFIG_DVBSUB_DECODER)          += dvbsubdec.o
OBJS-$(CONFIG_DVBSUB_ENCODER)          += dvbsub.o
OBJS-$(CONFIG_DVDSUB_DECODER)          += dvdsubdec.o
OBJS-$(CONFIG_DVDSUB_ENCODER)          += dvdsubenc.o
OBJS-$(CONFIG_DVVIDEO_DECODER)         += dvdec.o dv.o dvdata.o dv_profile.o
OBJS-$(CONFIG_DVVIDEO_ENCODER)         += dvenc.o dv.o dvdata.o dv_profile.o
OBJS-$(CONFIG_DXA_DECODER)             += dxa.o
OBJS-$(CONFIG_DXTORY_DECODER)          += dxtory.o
OBJS-$(CONFIG_EAC3_DECODER)            += eac3dec.o eac3_data.o
OBJS-$(CONFIG_EAC3_ENCODER)            += eac3enc.o eac3_data.o
OBJS-$(CONFIG_EACMV_DECODER)           += eacmv.o
OBJS-$(CONFIG_EAMAD_DECODER)           += eamad.o eaidct.o mpeg12.o \
                                          mpeg12data.o
OBJS-$(CONFIG_EATGQ_DECODER)           += eatgq.o eaidct.o
OBJS-$(CONFIG_EATGV_DECODER)           += eatgv.o
OBJS-$(CONFIG_EATQI_DECODER)           += eatqi.o eaidct.o mpeg12dec.o  \
                                          mpeg12.o mpeg12data.o
OBJS-$(CONFIG_EIGHTBPS_DECODER)        += 8bps.o
OBJS-$(CONFIG_EIGHTSVX_EXP_DECODER)    += 8svx.o
OBJS-$(CONFIG_EIGHTSVX_FIB_DECODER)    += 8svx.o
OBJS-$(CONFIG_ESCAPE124_DECODER)       += escape124.o
OBJS-$(CONFIG_ESCAPE130_DECODER)       += escape130.o
OBJS-$(CONFIG_EVRC_DECODER)            += evrcdec.o acelp_vectors.o lsp.o
OBJS-$(CONFIG_EXR_DECODER)             += exr.o
OBJS-$(CONFIG_FFV1_DECODER)            += ffv1dec.o ffv1.o
OBJS-$(CONFIG_FFV1_ENCODER)            += ffv1enc.o ffv1.o
OBJS-$(CONFIG_FFWAVESYNTH_DECODER)     += ffwavesynth.o
OBJS-$(CONFIG_FIC_DECODER)             += fic.o
OBJS-$(CONFIG_FLAC_DECODER)            += flacdec.o flacdata.o flac.o flacdsp.o
OBJS-$(CONFIG_FLAC_ENCODER)            += flacenc.o flacdata.o flac.o flacdsp.o vorbis_data.o
OBJS-$(CONFIG_FLASHSV_DECODER)         += flashsv.o
OBJS-$(CONFIG_FLASHSV_ENCODER)         += flashsvenc.o
OBJS-$(CONFIG_FLASHSV2_ENCODER)        += flashsv2enc.o
OBJS-$(CONFIG_FLASHSV2_DECODER)        += flashsv.o
OBJS-$(CONFIG_FLIC_DECODER)            += flicvideo.o
OBJS-$(CONFIG_FOURXM_DECODER)          += 4xm.o
OBJS-$(CONFIG_FRAPS_DECODER)           += fraps.o
OBJS-$(CONFIG_FRWU_DECODER)            += frwu.o
OBJS-$(CONFIG_G2M_DECODER)             += g2meet.o mjpeg.o
OBJS-$(CONFIG_G723_1_DECODER)          += g723_1.o acelp_vectors.o \
                                          celp_filters.o celp_math.o
OBJS-$(CONFIG_G723_1_ENCODER)          += g723_1.o acelp_vectors.o celp_math.o
OBJS-$(CONFIG_G729_DECODER)            += g729dec.o lsp.o celp_math.o acelp_filters.o acelp_pitch_delay.o acelp_vectors.o g729postfilter.o
OBJS-$(CONFIG_GIF_DECODER)             += gifdec.o lzw.o
OBJS-$(CONFIG_GIF_ENCODER)             += gif.o lzwenc.o
OBJS-$(CONFIG_GSM_DECODER)             += gsmdec.o gsmdec_data.o msgsmdec.o
OBJS-$(CONFIG_GSM_MS_DECODER)          += gsmdec.o gsmdec_data.o msgsmdec.o
OBJS-$(CONFIG_H261_DECODER)            += h261dec.o h261data.o h261.o
OBJS-$(CONFIG_H261_ENCODER)            += h261enc.o h261data.o h261.o
OBJS-$(CONFIG_H263_DECODER)            += h263dec.o h263.o ituh263dec.o        \
                                          mpeg4video.o mpeg4videodec.o flvdec.o\
                                          intelh263dec.o
OBJS-$(CONFIG_H263_ENCODER)            += mpeg4videoenc.o mpeg4video.o  \
                                          h263.o ituh263enc.o flvenc.o
OBJS-$(CONFIG_H264_DECODER)            += h264.o h264_cabac.o h264_cavlc.o \
                                          h264_direct.o h264_loopfilter.o  \
                                          h264_mb.o h264_picture.o h264_ps.o \
                                          h264_refs.o h264_sei.o h264_slice.o
OBJS-$(CONFIG_H264_VDA_DECODER)        += vda_h264_dec.o
OBJS-$(CONFIG_HEVC_DECODER)            += hevc.o hevc_mvs.o hevc_ps.o hevc_sei.o \
                                          hevc_cabac.o hevc_refs.o hevcpred.o    \
                                          hevcdsp.o hevc_filter.o
OBJS-$(CONFIG_HNM4_VIDEO_DECODER)      += hnm4video.o
OBJS-$(CONFIG_HUFFYUV_DECODER)         += huffyuv.o huffyuvdec.o
OBJS-$(CONFIG_HUFFYUV_ENCODER)         += huffyuv.o huffyuvenc.o
OBJS-$(CONFIG_IDCIN_DECODER)           += idcinvideo.o
OBJS-$(CONFIG_IDF_DECODER)             += bintext.o cga_data.o
OBJS-$(CONFIG_IFF_BYTERUN1_DECODER)    += iff.o
OBJS-$(CONFIG_IFF_ILBM_DECODER)        += iff.o
OBJS-$(CONFIG_IMC_DECODER)             += imc.o
OBJS-$(CONFIG_INDEO2_DECODER)          += indeo2.o
OBJS-$(CONFIG_INDEO3_DECODER)          += indeo3.o
OBJS-$(CONFIG_INDEO4_DECODER)          += indeo4.o ivi_common.o ivi_dsp.o
OBJS-$(CONFIG_INDEO5_DECODER)          += indeo5.o ivi_common.o ivi_dsp.o
OBJS-$(CONFIG_INTERPLAY_DPCM_DECODER)  += dpcm.o
OBJS-$(CONFIG_INTERPLAY_VIDEO_DECODER) += interplayvideo.o
OBJS-$(CONFIG_JACOSUB_DECODER)         += jacosubdec.o ass.o
OBJS-$(CONFIG_JPEG2000_ENCODER)        += j2kenc.o mqcenc.o mqc.o jpeg2000.o \
                                          jpeg2000dwt.o
OBJS-$(CONFIG_JPEG2000_DECODER)        += jpeg2000dec.o jpeg2000.o      \
                                          jpeg2000dwt.o mqcdec.o mqc.o
OBJS-$(CONFIG_JPEGLS_DECODER)          += jpeglsdec.o jpegls.o
OBJS-$(CONFIG_JPEGLS_ENCODER)          += jpeglsenc.o jpegls.o
OBJS-$(CONFIG_JV_DECODER)              += jvdec.o
OBJS-$(CONFIG_KGV1_DECODER)            += kgv1dec.o
OBJS-$(CONFIG_KMVC_DECODER)            += kmvc.o
OBJS-$(CONFIG_LAGARITH_DECODER)        += lagarith.o lagarithrac.o
OBJS-$(CONFIG_LJPEG_ENCODER)           += ljpegenc.o mjpegenc.o mjpeg.o
OBJS-$(CONFIG_LOCO_DECODER)            += loco.o
OBJS-$(CONFIG_MACE3_DECODER)           += mace.o
OBJS-$(CONFIG_MACE6_DECODER)           += mace.o
OBJS-$(CONFIG_MDEC_DECODER)            += mdec.o mpeg12.o mpeg12data.o
OBJS-$(CONFIG_METASOUND_DECODER)       += metasound.o metasound_data.o \
                                          twinvq.o
OBJS-$(CONFIG_MICRODVD_DECODER)        += microdvddec.o ass.o
OBJS-$(CONFIG_MIMIC_DECODER)           += mimic.o
OBJS-$(CONFIG_MJPEG_DECODER)           += mjpegdec.o mjpeg.o
OBJS-$(CONFIG_MJPEG_ENCODER)           += mjpegenc.o mjpeg.o
OBJS-$(CONFIG_MJPEGB_DECODER)          += mjpegbdec.o
OBJS-$(CONFIG_MLP_DECODER)             += mlpdec.o mlpdsp.o
OBJS-$(CONFIG_MMVIDEO_DECODER)         += mmvideo.o
OBJS-$(CONFIG_MOTIONPIXELS_DECODER)    += motionpixels.o
OBJS-$(CONFIG_MOVTEXT_DECODER)         += movtextdec.o ass.o
OBJS-$(CONFIG_MOVTEXT_ENCODER)         += movtextenc.o ass_split.o
OBJS-$(CONFIG_MP1_DECODER)             += mpegaudiodec_fixed.o
OBJS-$(CONFIG_MP1FLOAT_DECODER)        += mpegaudiodec_float.o
OBJS-$(CONFIG_MP2_DECODER)             += mpegaudiodec_fixed.o
OBJS-$(CONFIG_MP2_ENCODER)             += mpegaudioenc_float.o mpegaudio.o \
                                          mpegaudiodata.o mpegaudiodsp_data.o
OBJS-$(CONFIG_MP2FIXED_ENCODER)        += mpegaudioenc_fixed.o mpegaudio.o \
                                          mpegaudiodata.o mpegaudiodsp_data.o
OBJS-$(CONFIG_MP2FLOAT_DECODER)        += mpegaudiodec_float.o
OBJS-$(CONFIG_MP3_DECODER)             += mpegaudiodec_fixed.o
OBJS-$(CONFIG_MP3ADU_DECODER)          += mpegaudiodec_fixed.o
OBJS-$(CONFIG_MP3ADUFLOAT_DECODER)     += mpegaudiodec_float.o
OBJS-$(CONFIG_MP3FLOAT_DECODER)        += mpegaudiodec_float.o
OBJS-$(CONFIG_MP3ON4_DECODER)          += mpegaudiodec_fixed.o mpeg4audio.o
OBJS-$(CONFIG_MP3ON4FLOAT_DECODER)     += mpegaudiodec_float.o mpeg4audio.o
OBJS-$(CONFIG_MPC7_DECODER)            += mpc7.o mpc.o
OBJS-$(CONFIG_MPC8_DECODER)            += mpc8.o mpc.o
OBJS-$(CONFIG_MPEGVIDEO_DECODER)       += mpeg12.o mpeg12data.o \
                                          mpegvideo.o error_resilience.o
OBJS-$(CONFIG_MPEG1VIDEO_DECODER)      += mpeg12dec.o mpeg12.o mpeg12data.o
OBJS-$(CONFIG_MPEG1VIDEO_ENCODER)      += mpeg12enc.o mpeg12.o
OBJS-$(CONFIG_MPEG2VIDEO_DECODER)      += mpeg12dec.o mpeg12.o mpeg12data.o
OBJS-$(CONFIG_MPEG2VIDEO_ENCODER)      += mpeg12enc.o mpeg12.o
OBJS-$(CONFIG_MPL2_DECODER)            += mpl2dec.o ass.o
OBJS-$(CONFIG_MSMPEG4V1_DECODER)       += msmpeg4dec.o msmpeg4.o msmpeg4data.o
OBJS-$(CONFIG_MSMPEG4V2_DECODER)       += msmpeg4dec.o msmpeg4.o msmpeg4data.o
OBJS-$(CONFIG_MSMPEG4V2_ENCODER)       += msmpeg4enc.o msmpeg4.o msmpeg4data.o
OBJS-$(CONFIG_MSMPEG4V3_DECODER)       += msmpeg4dec.o msmpeg4.o msmpeg4data.o
OBJS-$(CONFIG_MSMPEG4V3_ENCODER)       += msmpeg4enc.o msmpeg4.o msmpeg4data.o
OBJS-$(CONFIG_MSRLE_DECODER)           += msrle.o msrledec.o
OBJS-$(CONFIG_MSA1_DECODER)            += mss3.o mss34dsp.o
OBJS-$(CONFIG_MSS1_DECODER)            += mss1.o mss12.o
OBJS-$(CONFIG_MSS2_DECODER)            += mss2.o mss12.o mss2dsp.o
OBJS-$(CONFIG_MSVIDEO1_DECODER)        += msvideo1.o
OBJS-$(CONFIG_MSVIDEO1_ENCODER)        += msvideo1enc.o elbg.o
OBJS-$(CONFIG_MSZH_DECODER)            += lcldec.o
OBJS-$(CONFIG_MTS2_DECODER)            += mss4.o mss34dsp.o
OBJS-$(CONFIG_MVC1_DECODER)            += mvcdec.o
OBJS-$(CONFIG_MVC2_DECODER)            += mvcdec.o
OBJS-$(CONFIG_MXPEG_DECODER)           += mxpegdec.o
OBJS-$(CONFIG_NELLYMOSER_DECODER)      += nellymoserdec.o nellymoser.o
OBJS-$(CONFIG_NELLYMOSER_ENCODER)      += nellymoserenc.o nellymoser.o
OBJS-$(CONFIG_NUV_DECODER)             += nuv.o rtjpeg.o
OBJS-$(CONFIG_ON2AVC_DECODER)          += on2avc.o on2avcdata.o
OBJS-$(CONFIG_OPUS_DECODER)            += opusdec.o opus.o opus_celt.o \
                                          opus_imdct.o opus_silk.o     \
                                          vorbis_data.o
OBJS-$(CONFIG_PAF_VIDEO_DECODER)       += paf.o
OBJS-$(CONFIG_PAF_AUDIO_DECODER)       += paf.o
OBJS-$(CONFIG_PAM_DECODER)             += pnmdec.o pnm.o
OBJS-$(CONFIG_PAM_ENCODER)             += pamenc.o
OBJS-$(CONFIG_PBM_DECODER)             += pnmdec.o pnm.o
OBJS-$(CONFIG_PBM_ENCODER)             += pnmenc.o
OBJS-$(CONFIG_PCX_DECODER)             += pcx.o
OBJS-$(CONFIG_PCX_ENCODER)             += pcxenc.o
OBJS-$(CONFIG_PGM_DECODER)             += pnmdec.o pnm.o
OBJS-$(CONFIG_PGM_ENCODER)             += pnmenc.o
OBJS-$(CONFIG_PGMYUV_DECODER)          += pnmdec.o pnm.o
OBJS-$(CONFIG_PGMYUV_ENCODER)          += pnmenc.o
OBJS-$(CONFIG_PGSSUB_DECODER)          += pgssubdec.o
OBJS-$(CONFIG_PICTOR_DECODER)          += pictordec.o cga_data.o
OBJS-$(CONFIG_PJS_DECODER)             += textdec.o ass.o
OBJS-$(CONFIG_PNG_DECODER)             += png.o pngdec.o pngdsp.o
OBJS-$(CONFIG_PNG_ENCODER)             += png.o pngenc.o
OBJS-$(CONFIG_PPM_DECODER)             += pnmdec.o pnm.o
OBJS-$(CONFIG_PPM_ENCODER)             += pnmenc.o
OBJS-$(CONFIG_PRORES_DECODER)          += proresdec2.o proresdsp.o proresdata.o
OBJS-$(CONFIG_PRORES_LGPL_DECODER)     += proresdec_lgpl.o proresdsp.o proresdata.o
OBJS-$(CONFIG_PRORES_ENCODER)          += proresenc_anatoliy.o
OBJS-$(CONFIG_PRORES_AW_ENCODER)       += proresenc_anatoliy.o
OBJS-$(CONFIG_PRORES_KS_ENCODER)       += proresenc_kostya.o proresdata.o
OBJS-$(CONFIG_PTX_DECODER)             += ptx.o
OBJS-$(CONFIG_QCELP_DECODER)           += qcelpdec.o                     \
                                          celp_filters.o acelp_vectors.o \
                                          acelp_filters.o
OBJS-$(CONFIG_QDM2_DECODER)            += qdm2.o
OBJS-$(CONFIG_QDRAW_DECODER)           += qdrw.o
OBJS-$(CONFIG_QPEG_DECODER)            += qpeg.o
OBJS-$(CONFIG_QTRLE_DECODER)           += qtrle.o
OBJS-$(CONFIG_QTRLE_ENCODER)           += qtrleenc.o
OBJS-$(CONFIG_R10K_DECODER)            += r210dec.o
OBJS-$(CONFIG_R10K_ENCODER)            += r210enc.o
OBJS-$(CONFIG_R210_DECODER)            += r210dec.o
OBJS-$(CONFIG_R210_ENCODER)            += r210enc.o
OBJS-$(CONFIG_RA_144_DECODER)          += ra144dec.o ra144.o celp_filters.o
OBJS-$(CONFIG_RA_144_ENCODER)          += ra144enc.o ra144.o celp_filters.o
OBJS-$(CONFIG_RA_288_DECODER)          += ra288.o celp_filters.o
OBJS-$(CONFIG_RALF_DECODER)            += ralf.o
OBJS-$(CONFIG_RAWVIDEO_DECODER)        += rawdec.o
OBJS-$(CONFIG_RAWVIDEO_ENCODER)        += rawenc.o
OBJS-$(CONFIG_REALTEXT_DECODER)        += realtextdec.o ass.o
OBJS-$(CONFIG_RL2_DECODER)             += rl2.o
OBJS-$(CONFIG_ROQ_DECODER)             += roqvideodec.o roqvideo.o
OBJS-$(CONFIG_ROQ_ENCODER)             += roqvideoenc.o roqvideo.o elbg.o
OBJS-$(CONFIG_ROQ_DPCM_DECODER)        += dpcm.o
OBJS-$(CONFIG_ROQ_DPCM_ENCODER)        += roqaudioenc.o
OBJS-$(CONFIG_RPZA_DECODER)            += rpza.o
OBJS-$(CONFIG_RV10_DECODER)            += rv10.o
OBJS-$(CONFIG_RV10_ENCODER)            += rv10enc.o
OBJS-$(CONFIG_RV20_DECODER)            += rv10.o
OBJS-$(CONFIG_RV20_ENCODER)            += rv20enc.o
OBJS-$(CONFIG_RV30_DECODER)            += rv30.o rv34.o rv30dsp.o rv34dsp.o
OBJS-$(CONFIG_RV40_DECODER)            += rv40.o rv34.o rv34dsp.o rv40dsp.o
OBJS-$(CONFIG_SAMI_DECODER)            += samidec.o ass.o
OBJS-$(CONFIG_S302M_DECODER)           += s302m.o
OBJS-$(CONFIG_S302M_ENCODER)           += s302menc.o
OBJS-$(CONFIG_SANM_DECODER)            += sanm.o
OBJS-$(CONFIG_SGI_DECODER)             += sgidec.o
OBJS-$(CONFIG_SGI_ENCODER)             += sgienc.o rle.o
OBJS-$(CONFIG_SGIRLE_DECODER)          += sgirledec.o
OBJS-$(CONFIG_SHORTEN_DECODER)         += shorten.o
OBJS-$(CONFIG_SIPR_DECODER)            += sipr.o acelp_pitch_delay.o \
                                          celp_math.o acelp_vectors.o \
                                          acelp_filters.o celp_filters.o \
                                          sipr16k.o
OBJS-$(CONFIG_SMACKAUD_DECODER)        += smacker.o
OBJS-$(CONFIG_SMACKER_DECODER)         += smacker.o
OBJS-$(CONFIG_SMC_DECODER)             += smc.o
OBJS-$(CONFIG_SMVJPEG_DECODER)         += smvjpegdec.o
OBJS-$(CONFIG_SNOW_DECODER)            += snowdec.o snow.o snow_dwt.o
OBJS-$(CONFIG_SNOW_ENCODER)            += snowenc.o snow.o snow_dwt.o             \
                                          h263.o ituh263enc.o
OBJS-$(CONFIG_SOL_DPCM_DECODER)        += dpcm.o
OBJS-$(CONFIG_SONIC_DECODER)           += sonic.o
OBJS-$(CONFIG_SONIC_ENCODER)           += sonic.o
OBJS-$(CONFIG_SONIC_LS_ENCODER)        += sonic.o
OBJS-$(CONFIG_SP5X_DECODER)            += sp5xdec.o
OBJS-$(CONFIG_SRT_DECODER)             += srtdec.o ass.o
OBJS-$(CONFIG_SRT_ENCODER)             += srtenc.o ass_split.o
OBJS-$(CONFIG_SUBRIP_DECODER)          += srtdec.o ass.o
OBJS-$(CONFIG_SUBRIP_ENCODER)          += srtenc.o ass_split.o
OBJS-$(CONFIG_SUBVIEWER1_DECODER)      += textdec.o ass.o
OBJS-$(CONFIG_SUBVIEWER_DECODER)       += subviewerdec.o ass.o
OBJS-$(CONFIG_SUNRAST_DECODER)         += sunrast.o
OBJS-$(CONFIG_SUNRAST_ENCODER)         += sunrastenc.o
OBJS-$(CONFIG_SVQ1_DECODER)            += svq1dec.o svq1.o svq13.o h263.o
OBJS-$(CONFIG_SVQ1_ENCODER)            += svq1enc.o svq1.o    \
                                          h263.o ituh263enc.o
OBJS-$(CONFIG_SVQ3_DECODER)            += svq3.o svq13.o mpegutils.o
OBJS-$(CONFIG_TEXT_DECODER)            += textdec.o ass.o
OBJS-$(CONFIG_TAK_DECODER)             += takdec.o tak.o
OBJS-$(CONFIG_TARGA_DECODER)           += targa.o
OBJS-$(CONFIG_TARGA_ENCODER)           += targaenc.o rle.o
OBJS-$(CONFIG_TARGA_Y216_DECODER)      += targa_y216dec.o
OBJS-$(CONFIG_THEORA_DECODER)          += xiph.o
OBJS-$(CONFIG_TIERTEXSEQVIDEO_DECODER) += tiertexseqv.o
OBJS-$(CONFIG_TIFF_DECODER)            += tiff.o lzw.o faxcompr.o tiff_data.o tiff_common.o
OBJS-$(CONFIG_TIFF_ENCODER)            += tiffenc.o rle.o lzwenc.o tiff_data.o
OBJS-$(CONFIG_TMV_DECODER)             += tmv.o cga_data.o
OBJS-$(CONFIG_TRUEHD_DECODER)          += mlpdec.o mlpdsp.o
OBJS-$(CONFIG_TRUEMOTION1_DECODER)     += truemotion1.o
OBJS-$(CONFIG_TRUEMOTION2_DECODER)     += truemotion2.o
OBJS-$(CONFIG_TRUESPEECH_DECODER)      += truespeech.o
OBJS-$(CONFIG_TSCC_DECODER)            += tscc.o msrledec.o
OBJS-$(CONFIG_TSCC2_DECODER)           += tscc2.o
OBJS-$(CONFIG_TTA_DECODER)             += tta.o ttadata.o ttadsp.o
OBJS-$(CONFIG_TTA_ENCODER)             += ttaenc.o ttadata.o
OBJS-$(CONFIG_TWINVQ_DECODER)          += twinvqdec.o twinvq.o
OBJS-$(CONFIG_TXD_DECODER)             += txd.o s3tc.o
OBJS-$(CONFIG_ULTI_DECODER)            += ulti.o
OBJS-$(CONFIG_UTVIDEO_DECODER)         += utvideodec.o utvideo.o
OBJS-$(CONFIG_UTVIDEO_ENCODER)         += utvideoenc.o utvideo.o
OBJS-$(CONFIG_V210_DECODER)            += v210dec.o
OBJS-$(CONFIG_V210_ENCODER)            += v210enc.o
OBJS-$(CONFIG_V308_DECODER)            += v308dec.o
OBJS-$(CONFIG_V308_ENCODER)            += v308enc.o
OBJS-$(CONFIG_V408_DECODER)            += v408dec.o
OBJS-$(CONFIG_V408_ENCODER)            += v408enc.o
OBJS-$(CONFIG_V410_DECODER)            += v410dec.o
OBJS-$(CONFIG_V410_ENCODER)            += v410enc.o
OBJS-$(CONFIG_V210X_DECODER)           += v210x.o
OBJS-$(CONFIG_VB_DECODER)              += vb.o
OBJS-$(CONFIG_VBLE_DECODER)            += vble.o
OBJS-$(CONFIG_VC1_DECODER)             += vc1dec.o vc1.o vc1data.o vc1dsp.o \
                                          msmpeg4dec.o msmpeg4.o msmpeg4data.o \
                                          wmv2dsp.o startcode.o
OBJS-$(CONFIG_VCR1_DECODER)            += vcr1.o
OBJS-$(CONFIG_VMDAUDIO_DECODER)        += vmdav.o
OBJS-$(CONFIG_VMDVIDEO_DECODER)        += vmdav.o
OBJS-$(CONFIG_VMNC_DECODER)            += vmnc.o
OBJS-$(CONFIG_VORBIS_DECODER)          += vorbisdec.o vorbisdsp.o vorbis.o \
                                          vorbis_data.o xiph.o
OBJS-$(CONFIG_VORBIS_ENCODER)          += vorbisenc.o vorbis.o \
                                          vorbis_data.o
OBJS-$(CONFIG_VP3_DECODER)             += vp3.o
OBJS-$(CONFIG_VP5_DECODER)             += vp5.o vp56.o vp56data.o vp56dsp.o \
                                          vp56rac.o
OBJS-$(CONFIG_VP6_DECODER)             += vp6.o vp56.o vp56data.o vp56dsp.o \
                                          vp6dsp.o vp56rac.o
OBJS-$(CONFIG_VP7_DECODER)             += vp8.o vp8dsp.o vp56rac.o
OBJS-$(CONFIG_VP8_DECODER)             += vp8.o vp8dsp.o vp56rac.o
OBJS-$(CONFIG_VP9_DECODER)             += vp9.o vp9dsp.o vp56rac.o
OBJS-$(CONFIG_VPLAYER_DECODER)         += textdec.o ass.o
OBJS-$(CONFIG_VQA_DECODER)             += vqavideo.o
OBJS-$(CONFIG_WAVPACK_DECODER)         += wavpack.o
OBJS-$(CONFIG_WAVPACK_ENCODER)         += wavpackenc.o
OBJS-$(CONFIG_WEBP_DECODER)            += vp8.o vp8dsp.o vp56rac.o
OBJS-$(CONFIG_WEBP_DECODER)            += webp.o exif.o tiff_common.o
OBJS-$(CONFIG_WEBVTT_DECODER)          += webvttdec.o
OBJS-$(CONFIG_WEBVTT_ENCODER)          += webvttenc.o ass_split.o
OBJS-$(CONFIG_WMALOSSLESS_DECODER)     += wmalosslessdec.o wma_common.o
OBJS-$(CONFIG_WMAPRO_DECODER)          += wmaprodec.o wma.o wma_common.o
OBJS-$(CONFIG_WMAV1_DECODER)           += wmadec.o wma.o wma_common.o aactab.o
OBJS-$(CONFIG_WMAV1_ENCODER)           += wmaenc.o wma.o wma_common.o aactab.o
OBJS-$(CONFIG_WMAV2_DECODER)           += wmadec.o wma.o wma_common.o aactab.o
OBJS-$(CONFIG_WMAV2_ENCODER)           += wmaenc.o wma.o wma_common.o aactab.o
OBJS-$(CONFIG_WMAVOICE_DECODER)        += wmavoice.o \
                                          celp_filters.o \
                                          acelp_vectors.o acelp_filters.o
OBJS-$(CONFIG_WMV1_DECODER)            += msmpeg4dec.o msmpeg4.o msmpeg4data.o
OBJS-$(CONFIG_WMV2_DECODER)            += wmv2dec.o wmv2.o wmv2dsp.o \
                                          msmpeg4dec.o msmpeg4.o msmpeg4data.o
OBJS-$(CONFIG_WMV2_ENCODER)            += wmv2enc.o wmv2.o wmv2dsp.o \
                                          msmpeg4.o msmpeg4enc.o msmpeg4data.o
OBJS-$(CONFIG_WNV1_DECODER)            += wnv1.o
OBJS-$(CONFIG_WS_SND1_DECODER)         += ws-snd1.o
OBJS-$(CONFIG_XAN_DPCM_DECODER)        += dpcm.o
OBJS-$(CONFIG_XAN_WC3_DECODER)         += xan.o
OBJS-$(CONFIG_XAN_WC4_DECODER)         += xxan.o
OBJS-$(CONFIG_XBIN_DECODER)            += bintext.o cga_data.o
OBJS-$(CONFIG_XBM_DECODER)             += xbmdec.o
OBJS-$(CONFIG_XBM_ENCODER)             += xbmenc.o
OBJS-$(CONFIG_XFACE_DECODER)           += xfacedec.o xface.o
OBJS-$(CONFIG_XFACE_ENCODER)           += xfaceenc.o xface.o
OBJS-$(CONFIG_XL_DECODER)              += xl.o
OBJS-$(CONFIG_XSUB_DECODER)            += xsubdec.o
OBJS-$(CONFIG_XSUB_ENCODER)            += xsubenc.o
OBJS-$(CONFIG_XWD_DECODER)             += xwddec.o
OBJS-$(CONFIG_XWD_ENCODER)             += xwdenc.o
OBJS-$(CONFIG_Y41P_DECODER)            += y41pdec.o
OBJS-$(CONFIG_Y41P_ENCODER)            += y41penc.o
OBJS-$(CONFIG_YOP_DECODER)             += yop.o
OBJS-$(CONFIG_YUV4_DECODER)            += yuv4dec.o
OBJS-$(CONFIG_YUV4_ENCODER)            += yuv4enc.o
OBJS-$(CONFIG_ZEROCODEC_DECODER)       += zerocodec.o
OBJS-$(CONFIG_ZLIB_DECODER)            += lcldec.o
OBJS-$(CONFIG_ZLIB_ENCODER)            += lclenc.o
OBJS-$(CONFIG_ZMBV_DECODER)            += zmbv.o
OBJS-$(CONFIG_ZMBV_ENCODER)            += zmbvenc.o

# (AD)PCM decoders/encoders
OBJS-$(CONFIG_PCM_ALAW_DECODER)           += pcm.o
OBJS-$(CONFIG_PCM_ALAW_ENCODER)           += pcm.o
OBJS-$(CONFIG_PCM_BLURAY_DECODER)         += pcm-bluray.o
OBJS-$(CONFIG_PCM_DVD_DECODER)            += pcm-dvd.o
OBJS-$(CONFIG_PCM_F32BE_DECODER)          += pcm.o
OBJS-$(CONFIG_PCM_F32BE_ENCODER)          += pcm.o
OBJS-$(CONFIG_PCM_F32LE_DECODER)          += pcm.o
OBJS-$(CONFIG_PCM_F32LE_ENCODER)          += pcm.o
OBJS-$(CONFIG_PCM_F64BE_DECODER)          += pcm.o
OBJS-$(CONFIG_PCM_F64BE_ENCODER)          += pcm.o
OBJS-$(CONFIG_PCM_F64LE_DECODER)          += pcm.o
OBJS-$(CONFIG_PCM_F64LE_ENCODER)          += pcm.o
OBJS-$(CONFIG_PCM_LXF_DECODER)            += pcm.o
OBJS-$(CONFIG_PCM_MULAW_DECODER)          += pcm.o
OBJS-$(CONFIG_PCM_MULAW_ENCODER)          += pcm.o
OBJS-$(CONFIG_PCM_S8_DECODER)             += pcm.o
OBJS-$(CONFIG_PCM_S8_ENCODER)             += pcm.o
OBJS-$(CONFIG_PCM_S8_PLANAR_DECODER)      += pcm.o
OBJS-$(CONFIG_PCM_S8_PLANAR_ENCODER)      += pcm.o
OBJS-$(CONFIG_PCM_S16BE_DECODER)          += pcm.o
OBJS-$(CONFIG_PCM_S16BE_ENCODER)          += pcm.o
OBJS-$(CONFIG_PCM_S16BE_PLANAR_DECODER)   += pcm.o
OBJS-$(CONFIG_PCM_S16BE_PLANAR_ENCODER)   += pcm.o
OBJS-$(CONFIG_PCM_S16LE_DECODER)          += pcm.o
OBJS-$(CONFIG_PCM_S16LE_ENCODER)          += pcm.o
OBJS-$(CONFIG_PCM_S16LE_PLANAR_DECODER)   += pcm.o
OBJS-$(CONFIG_PCM_S16LE_PLANAR_ENCODER)   += pcm.o
OBJS-$(CONFIG_PCM_S24BE_DECODER)          += pcm.o
OBJS-$(CONFIG_PCM_S24BE_ENCODER)          += pcm.o
OBJS-$(CONFIG_PCM_S24DAUD_DECODER)        += pcm.o
OBJS-$(CONFIG_PCM_S24DAUD_ENCODER)        += pcm.o
OBJS-$(CONFIG_PCM_S24LE_DECODER)          += pcm.o
OBJS-$(CONFIG_PCM_S24LE_ENCODER)          += pcm.o
OBJS-$(CONFIG_PCM_S24LE_PLANAR_DECODER)   += pcm.o
OBJS-$(CONFIG_PCM_S24LE_PLANAR_ENCODER)   += pcm.o
OBJS-$(CONFIG_PCM_S32BE_DECODER)          += pcm.o
OBJS-$(CONFIG_PCM_S32BE_ENCODER)          += pcm.o
OBJS-$(CONFIG_PCM_S32LE_DECODER)          += pcm.o
OBJS-$(CONFIG_PCM_S32LE_ENCODER)          += pcm.o
OBJS-$(CONFIG_PCM_S32LE_PLANAR_DECODER)   += pcm.o
OBJS-$(CONFIG_PCM_S32LE_PLANAR_ENCODER)   += pcm.o
OBJS-$(CONFIG_PCM_U8_DECODER)             += pcm.o
OBJS-$(CONFIG_PCM_U8_ENCODER)             += pcm.o
OBJS-$(CONFIG_PCM_U16BE_DECODER)          += pcm.o
OBJS-$(CONFIG_PCM_U16BE_ENCODER)          += pcm.o
OBJS-$(CONFIG_PCM_U16LE_DECODER)          += pcm.o
OBJS-$(CONFIG_PCM_U16LE_ENCODER)          += pcm.o
OBJS-$(CONFIG_PCM_U24BE_DECODER)          += pcm.o
OBJS-$(CONFIG_PCM_U24BE_ENCODER)          += pcm.o
OBJS-$(CONFIG_PCM_U24LE_DECODER)          += pcm.o
OBJS-$(CONFIG_PCM_U24LE_ENCODER)          += pcm.o
OBJS-$(CONFIG_PCM_U32BE_DECODER)          += pcm.o
OBJS-$(CONFIG_PCM_U32BE_ENCODER)          += pcm.o
OBJS-$(CONFIG_PCM_U32LE_DECODER)          += pcm.o
OBJS-$(CONFIG_PCM_U32LE_ENCODER)          += pcm.o
OBJS-$(CONFIG_PCM_ZORK_DECODER)           += pcm.o

OBJS-$(CONFIG_ADPCM_4XM_DECODER)          += adpcm.o adpcm_data.o
OBJS-$(CONFIG_ADPCM_ADX_DECODER)          += adxdec.o adx.o
OBJS-$(CONFIG_ADPCM_ADX_ENCODER)          += adxenc.o adx.o
OBJS-$(CONFIG_ADPCM_AFC_DECODER)          += adpcm.o adpcm_data.o
OBJS-$(CONFIG_ADPCM_CT_DECODER)           += adpcm.o adpcm_data.o
OBJS-$(CONFIG_ADPCM_DTK_DECODER)          += adpcm.o adpcm_data.o
OBJS-$(CONFIG_ADPCM_EA_DECODER)           += adpcm.o adpcm_data.o
OBJS-$(CONFIG_ADPCM_EA_MAXIS_XA_DECODER)  += adpcm.o adpcm_data.o
OBJS-$(CONFIG_ADPCM_EA_R1_DECODER)        += adpcm.o adpcm_data.o
OBJS-$(CONFIG_ADPCM_EA_R2_DECODER)        += adpcm.o adpcm_data.o
OBJS-$(CONFIG_ADPCM_EA_R3_DECODER)        += adpcm.o adpcm_data.o
OBJS-$(CONFIG_ADPCM_EA_XAS_DECODER)       += adpcm.o adpcm_data.o
OBJS-$(CONFIG_ADPCM_G722_DECODER)         += g722.o g722dec.o
OBJS-$(CONFIG_ADPCM_G722_ENCODER)         += g722.o g722enc.o
OBJS-$(CONFIG_ADPCM_G726_DECODER)         += g726.o
OBJS-$(CONFIG_ADPCM_G726_ENCODER)         += g726.o
OBJS-$(CONFIG_ADPCM_G726LE_DECODER)       += g726.o
OBJS-$(CONFIG_ADPCM_IMA_AMV_DECODER)      += adpcm.o adpcm_data.o
OBJS-$(CONFIG_ADPCM_IMA_APC_DECODER)      += adpcm.o adpcm_data.o
OBJS-$(CONFIG_ADPCM_IMA_DK3_DECODER)      += adpcm.o adpcm_data.o
OBJS-$(CONFIG_ADPCM_IMA_DK4_DECODER)      += adpcm.o adpcm_data.o
OBJS-$(CONFIG_ADPCM_IMA_EA_EACS_DECODER)  += adpcm.o adpcm_data.o
OBJS-$(CONFIG_ADPCM_IMA_EA_SEAD_DECODER)  += adpcm.o adpcm_data.o
OBJS-$(CONFIG_ADPCM_IMA_ISS_DECODER)      += adpcm.o adpcm_data.o
OBJS-$(CONFIG_ADPCM_IMA_OKI_DECODER)      += adpcm.o adpcm_data.o
OBJS-$(CONFIG_ADPCM_IMA_QT_DECODER)       += adpcm.o adpcm_data.o
OBJS-$(CONFIG_ADPCM_IMA_QT_ENCODER)       += adpcmenc.o adpcm_data.o
OBJS-$(CONFIG_ADPCM_IMA_RAD_DECODER)      += adpcm.o adpcm_data.o
OBJS-$(CONFIG_ADPCM_IMA_SMJPEG_DECODER)   += adpcm.o adpcm_data.o
OBJS-$(CONFIG_ADPCM_IMA_WAV_DECODER)      += adpcm.o adpcm_data.o
OBJS-$(CONFIG_ADPCM_IMA_WAV_ENCODER)      += adpcmenc.o adpcm_data.o
OBJS-$(CONFIG_ADPCM_IMA_WS_DECODER)       += adpcm.o adpcm_data.o
OBJS-$(CONFIG_ADPCM_MS_DECODER)           += adpcm.o adpcm_data.o
OBJS-$(CONFIG_ADPCM_MS_ENCODER)           += adpcmenc.o adpcm_data.o
OBJS-$(CONFIG_ADPCM_SBPRO_2_DECODER)      += adpcm.o adpcm_data.o
OBJS-$(CONFIG_ADPCM_SBPRO_3_DECODER)      += adpcm.o adpcm_data.o
OBJS-$(CONFIG_ADPCM_SBPRO_4_DECODER)      += adpcm.o adpcm_data.o
OBJS-$(CONFIG_ADPCM_SWF_DECODER)          += adpcm.o adpcm_data.o
OBJS-$(CONFIG_ADPCM_SWF_ENCODER)          += adpcmenc.o adpcm_data.o
OBJS-$(CONFIG_ADPCM_THP_DECODER)          += adpcm.o adpcm_data.o
OBJS-$(CONFIG_ADPCM_VIMA_DECODER)         += vima.o adpcm_data.o
OBJS-$(CONFIG_ADPCM_XA_DECODER)           += adpcm.o adpcm_data.o
OBJS-$(CONFIG_ADPCM_YAMAHA_DECODER)       += adpcm.o adpcm_data.o
OBJS-$(CONFIG_ADPCM_YAMAHA_ENCODER)       += adpcmenc.o adpcm_data.o
OBJS-$(CONFIG_VIMA_DECODER)               += vima.o adpcm_data.o

# hardware accelerators
OBJS-$(CONFIG_H263_VAAPI_HWACCEL)         += vaapi_mpeg4.o vaapi_mpeg.o
OBJS-$(CONFIG_H263_VDPAU_HWACCEL)         += vdpau_mpeg4.o
OBJS-$(CONFIG_H264_DXVA2_HWACCEL)         += dxva2_h264.o
OBJS-$(CONFIG_H264_VAAPI_HWACCEL)         += vaapi_h264.o
OBJS-$(CONFIG_H264_VDA_HWACCEL)           += vda_h264.o
OBJS-$(CONFIG_H264_VDPAU_HWACCEL)         += vdpau_h264.o
OBJS-$(CONFIG_MPEG1_VDPAU_HWACCEL)        += vdpau_mpeg12.o
OBJS-$(CONFIG_MPEG1_XVMC_HWACCEL)         += mpegvideo_xvmc.o
OBJS-$(CONFIG_MPEG2_DXVA2_HWACCEL)        += dxva2_mpeg2.o
OBJS-$(CONFIG_MPEG2_VAAPI_HWACCEL)        += vaapi_mpeg2.o vaapi_mpeg.o
OBJS-$(CONFIG_MPEG2_VDPAU_HWACCEL)        += vdpau_mpeg12.o
OBJS-$(CONFIG_MPEG2_XVMC_HWACCEL)         += mpegvideo_xvmc.o
OBJS-$(CONFIG_MPEG4_VAAPI_HWACCEL)        += vaapi_mpeg4.o vaapi_mpeg.o
OBJS-$(CONFIG_MPEG4_VDPAU_HWACCEL)        += vdpau_mpeg4.o
OBJS-$(CONFIG_VC1_DXVA2_HWACCEL)          += dxva2_vc1.o
OBJS-$(CONFIG_VC1_VAAPI_HWACCEL)          += vaapi_vc1.o vaapi_mpeg.o
OBJS-$(CONFIG_VC1_VDPAU_HWACCEL)          += vdpau_vc1.o

# libavformat dependencies
OBJS-$(CONFIG_ADTS_MUXER)              += mpeg4audio.o
OBJS-$(CONFIG_ADX_DEMUXER)             += adx.o
OBJS-$(CONFIG_CAF_DEMUXER)             += mpeg4audio.o mpegaudiodata.o  \
                                          ac3tab.o
OBJS-$(CONFIG_DV_DEMUXER)              += dv_profile.o
OBJS-$(CONFIG_DV_MUXER)                += dv_profile.o
OBJS-$(CONFIG_FLAC_DEMUXER)            += flac.o flacdata.o vorbis_data.o \
                                          vorbis_parser.o xiph.o
OBJS-$(CONFIG_FLAC_MUXER)              += flac.o flacdata.o vorbis_data.o
OBJS-$(CONFIG_FLV_DEMUXER)             += mpeg4audio.o
OBJS-$(CONFIG_GXF_DEMUXER)             += mpeg12data.o
OBJS-$(CONFIG_IFF_DEMUXER)             += iff.o
OBJS-$(CONFIG_ISMV_MUXER)              += mpeg4audio.o mpegaudiodata.o
OBJS-$(CONFIG_LATM_MUXER)              += mpeg4audio.o
OBJS-$(CONFIG_MATROSKA_AUDIO_MUXER)    += xiph.o mpeg4audio.o vorbis_data.o \
                                          flac.o flacdata.o
<<<<<<< HEAD
OBJS-$(CONFIG_MATROSKA_DEMUXER)        += mpeg4audio.o mpegaudiodata.o \
=======
OBJS-$(CONFIG_MATROSKA_DEMUXER)        += mpeg4audio.o mpegaudiodata.o  \
>>>>>>> 03391b54
                                          vorbis_parser.o xiph.o
OBJS-$(CONFIG_MATROSKA_MUXER)          += mpeg4audio.o mpegaudiodata.o  \
                                          flac.o flacdata.o vorbis_data.o xiph.o
OBJS-$(CONFIG_MP2_MUXER)               += mpegaudiodata.o mpegaudiodecheader.o
OBJS-$(CONFIG_MP3_MUXER)               += mpegaudiodata.o mpegaudiodecheader.o
OBJS-$(CONFIG_MOV_DEMUXER)             += mpeg4audio.o mpegaudiodata.o ac3tab.o
OBJS-$(CONFIG_MOV_MUXER)               += mpeg4audio.o mpegaudiodata.o
OBJS-$(CONFIG_MPEGTS_MUXER)            += mpeg4audio.o
OBJS-$(CONFIG_MPEGTS_DEMUXER)          += mpeg4audio.o mpegaudiodata.o
OBJS-$(CONFIG_MXF_MUXER)               += dnxhddata.o
OBJS-$(CONFIG_NUT_MUXER)               += mpegaudiodata.o
OBJS-$(CONFIG_OGA_MUXER)               += xiph.o flac.o flacdata.o
OBJS-$(CONFIG_OGG_DEMUXER)             += xiph.o flac.o flacdata.o     \
                                          mpeg12data.o vorbis_parser.o \
                                          dirac.o vorbis_data.o
OBJS-$(CONFIG_OGG_MUXER)               += xiph.o flac.o flacdata.o \
                                          vorbis_data.o
OBJS-$(CONFIG_RTP_MUXER)               += mpeg4audio.o xiph.o
OBJS-$(CONFIG_RTPDEC)                  += mjpeg.o
OBJS-$(CONFIG_SPDIF_DEMUXER)           += aacadtsdec.o mpeg4audio.o
OBJS-$(CONFIG_SPDIF_MUXER)             += dca.o
OBJS-$(CONFIG_TAK_DEMUXER)             += tak.o
OBJS-$(CONFIG_WEBM_MUXER)              += mpeg4audio.o mpegaudiodata.o  \
                                          xiph.o flac.o flacdata.o \
                                          vorbis_data.o
OBJS-$(CONFIG_WTV_DEMUXER)             += mpeg4audio.o mpegaudiodata.o

# libavfilter dependencies
OBJS-$(CONFIG_ELBG_FILTER)             += elbg.o

# external codec libraries
OBJS-$(CONFIG_LIBAACPLUS_ENCODER)         += libaacplus.o
OBJS-$(CONFIG_LIBCELT_DECODER)            += libcelt_dec.o
OBJS-$(CONFIG_LIBFAAC_ENCODER)            += libfaac.o
OBJS-$(CONFIG_LIBFDK_AAC_DECODER)         += libfdk-aacdec.o
OBJS-$(CONFIG_LIBFDK_AAC_ENCODER)         += libfdk-aacenc.o
OBJS-$(CONFIG_LIBGSM_DECODER)             += libgsm.o
OBJS-$(CONFIG_LIBGSM_ENCODER)             += libgsm.o
OBJS-$(CONFIG_LIBGSM_MS_DECODER)          += libgsm.o
OBJS-$(CONFIG_LIBGSM_MS_ENCODER)          += libgsm.o
OBJS-$(CONFIG_LIBILBC_DECODER)            += libilbc.o
OBJS-$(CONFIG_LIBILBC_ENCODER)            += libilbc.o
OBJS-$(CONFIG_LIBMP3LAME_ENCODER)         += libmp3lame.o mpegaudiodecheader.o
OBJS-$(CONFIG_LIBOPENCORE_AMRNB_DECODER)  += libopencore-amr.o
OBJS-$(CONFIG_LIBOPENCORE_AMRNB_ENCODER)  += libopencore-amr.o
OBJS-$(CONFIG_LIBOPENCORE_AMRWB_DECODER)  += libopencore-amr.o
OBJS-$(CONFIG_LIBOPENJPEG_DECODER)        += libopenjpegdec.o
OBJS-$(CONFIG_LIBOPENJPEG_ENCODER)        += libopenjpegenc.o
OBJS-$(CONFIG_LIBOPUS_DECODER)            += libopusdec.o libopus.o     \
                                             vorbis_data.o
OBJS-$(CONFIG_LIBOPUS_ENCODER)            += libopusenc.o libopus.o     \
                                             vorbis_data.o
OBJS-$(CONFIG_LIBSCHROEDINGER_DECODER)    += libschroedingerdec.o \
                                             libschroedinger.o
OBJS-$(CONFIG_LIBSCHROEDINGER_ENCODER)    += libschroedingerenc.o \
                                             libschroedinger.o
OBJS-$(CONFIG_LIBSHINE_ENCODER)           += libshine.o
OBJS-$(CONFIG_LIBSPEEX_DECODER)           += libspeexdec.o
OBJS-$(CONFIG_LIBSPEEX_ENCODER)           += libspeexenc.o
OBJS-$(CONFIG_LIBSTAGEFRIGHT_H264_DECODER)+= libstagefright.o
OBJS-$(CONFIG_LIBTHEORA_ENCODER)          += libtheoraenc.o
OBJS-$(CONFIG_LIBTWOLAME_ENCODER)         += libtwolame.o
OBJS-$(CONFIG_LIBUTVIDEO_DECODER)         += libutvideodec.o
OBJS-$(CONFIG_LIBUTVIDEO_ENCODER)         += libutvideoenc.o
OBJS-$(CONFIG_LIBVO_AACENC_ENCODER)       += libvo-aacenc.o mpeg4audio.o
OBJS-$(CONFIG_LIBVO_AMRWBENC_ENCODER)     += libvo-amrwbenc.o
OBJS-$(CONFIG_LIBVORBIS_DECODER)          += libvorbisdec.o
OBJS-$(CONFIG_LIBVORBIS_ENCODER)          += libvorbisenc.o \
                                             vorbis_data.o vorbis_parser.o xiph.o
OBJS-$(CONFIG_LIBVPX_VP8_DECODER)         += libvpxdec.o
OBJS-$(CONFIG_LIBVPX_VP8_ENCODER)         += libvpxenc.o
OBJS-$(CONFIG_LIBVPX_VP9_DECODER)         += libvpxdec.o libvpx.o
OBJS-$(CONFIG_LIBVPX_VP9_ENCODER)         += libvpxenc.o libvpx.o
OBJS-$(CONFIG_LIBWAVPACK_ENCODER)         += libwavpackenc.o
OBJS-$(CONFIG_LIBWEBP_ENCODER)            += libwebpenc.o
OBJS-$(CONFIG_LIBX264_ENCODER)            += libx264.o
OBJS-$(CONFIG_LIBX265_ENCODER)            += libx265.o
OBJS-$(CONFIG_LIBXAVS_ENCODER)            += libxavs.o
OBJS-$(CONFIG_LIBXVID_ENCODER)            += libxvid.o
OBJS-$(CONFIG_LIBZVBI_TELETEXT_DECODER)   += libzvbi-teletextdec.o

# parsers
OBJS-$(CONFIG_AAC_PARSER)              += aac_parser.o aac_ac3_parser.o \
                                          aacadtsdec.o mpeg4audio.o
OBJS-$(CONFIG_AAC_LATM_PARSER)         += latm_parser.o
OBJS-$(CONFIG_AC3_PARSER)              += ac3_parser.o ac3tab.o \
                                          aac_ac3_parser.o
OBJS-$(CONFIG_ADX_PARSER)              += adx_parser.o adx.o
OBJS-$(CONFIG_BMP_PARSER)              += bmp_parser.o
OBJS-$(CONFIG_CAVSVIDEO_PARSER)        += cavs_parser.o
OBJS-$(CONFIG_COOK_PARSER)             += cook_parser.o
OBJS-$(CONFIG_DCA_PARSER)              += dca_parser.o dca.o
OBJS-$(CONFIG_DIRAC_PARSER)            += dirac_parser.o
OBJS-$(CONFIG_DNXHD_PARSER)            += dnxhd_parser.o
OBJS-$(CONFIG_DPX_PARSER)              += dpx_parser.o
OBJS-$(CONFIG_DVBSUB_PARSER)           += dvbsub_parser.o
OBJS-$(CONFIG_DVD_NAV_PARSER)          += dvd_nav_parser.o
OBJS-$(CONFIG_DVDSUB_PARSER)           += dvdsub_parser.o
OBJS-$(CONFIG_FLAC_PARSER)             += flac_parser.o flacdata.o flac.o \
                                          vorbis_data.o
OBJS-$(CONFIG_GSM_PARSER)              += gsm_parser.o
OBJS-$(CONFIG_H261_PARSER)             += h261_parser.o
OBJS-$(CONFIG_H263_PARSER)             += h263_parser.o
OBJS-$(CONFIG_H264_PARSER)             += h264_parser.o
OBJS-$(CONFIG_HEVC_PARSER)             += hevc_parser.o
OBJS-$(CONFIG_MJPEG_PARSER)            += mjpeg_parser.o
OBJS-$(CONFIG_MLP_PARSER)              += mlp_parser.o mlp.o
OBJS-$(CONFIG_MPEG4VIDEO_PARSER)       += mpeg4video_parser.o h263.o \
                                          mpeg4videodec.o mpeg4video.o \
                                          ituh263dec.o h263dec.o
OBJS-$(CONFIG_PNG_PARSER)              += png_parser.o
OBJS-$(CONFIG_MPEGAUDIO_PARSER)        += mpegaudio_parser.o \
                                          mpegaudiodecheader.o mpegaudiodata.o
OBJS-$(CONFIG_MPEGVIDEO_PARSER)        += mpegvideo_parser.o    \
                                          mpeg12.o mpeg12data.o
OBJS-$(CONFIG_OPUS_PARSER)             += opus_parser.o opus.o vorbis_data.o
OBJS-$(CONFIG_PNG_PARSER)              += png_parser.o
OBJS-$(CONFIG_PNM_PARSER)              += pnm_parser.o pnm.o
OBJS-$(CONFIG_RV30_PARSER)             += rv34_parser.o
OBJS-$(CONFIG_RV40_PARSER)             += rv34_parser.o
OBJS-$(CONFIG_TAK_PARSER)              += tak_parser.o tak.o
OBJS-$(CONFIG_VC1_PARSER)              += vc1_parser.o vc1.o vc1data.o vc1dsp.o \
                                          msmpeg4.o msmpeg4data.o mpeg4video.o \
                                          h263.o startcode.o
OBJS-$(CONFIG_VORBIS_PARSER)           += vorbis_parser.o xiph.o
OBJS-$(CONFIG_VP3_PARSER)              += vp3_parser.o
OBJS-$(CONFIG_VP8_PARSER)              += vp8_parser.o
OBJS-$(CONFIG_VP9_PARSER)              += vp9_parser.o

# bitstream filters
OBJS-$(CONFIG_AAC_ADTSTOASC_BSF)          += aac_adtstoasc_bsf.o aacadtsdec.o \
                                             mpeg4audio.o
OBJS-$(CONFIG_CHOMP_BSF)                  += chomp_bsf.o
OBJS-$(CONFIG_DUMP_EXTRADATA_BSF)         += dump_extradata_bsf.o
OBJS-$(CONFIG_H264_MP4TOANNEXB_BSF)       += h264_mp4toannexb_bsf.o
OBJS-$(CONFIG_IMX_DUMP_HEADER_BSF)        += imx_dump_header_bsf.o
OBJS-$(CONFIG_MJPEG2JPEG_BSF)             += mjpeg2jpeg_bsf.o mjpeg.o
OBJS-$(CONFIG_MJPEGA_DUMP_HEADER_BSF)     += mjpega_dump_header_bsf.o
OBJS-$(CONFIG_MOV2TEXTSUB_BSF)            += movsub_bsf.o
OBJS-$(CONFIG_MP3_HEADER_DECOMPRESS_BSF)  += mp3_header_decompress_bsf.o \
                                             mpegaudiodata.o
OBJS-$(CONFIG_NOISE_BSF)                  += noise_bsf.o
OBJS-$(CONFIG_REMOVE_EXTRADATA_BSF)       += remove_extradata_bsf.o
OBJS-$(CONFIG_TEXT2MOVSUB_BSF)            += movsub_bsf.o

# thread libraries
OBJS-$(HAVE_LIBC_MSVCRT)               += file_open.o
OBJS-$(HAVE_THREADS)                   += pthread.o pthread_slice.o pthread_frame.o

OBJS-$(CONFIG_FRAME_THREAD_ENCODER)    += frame_thread_encoder.o

# Windows resource file
SLIBOBJS-$(HAVE_GNU_WINDRES)           += avcodecres.o

SKIPHEADERS                            += %_tablegen.h                  \
                                          %_tables.h                    \
                                          aac_tablegen_decl.h           \
                                          fft-internal.h                \
                                          old_codec_ids.h               \
                                          tableprint.h                  \
                                          $(ARCH)/vp56_arith.h          \

SKIPHEADERS-$(CONFIG_DXVA2)            += dxva2.h dxva2_internal.h
SKIPHEADERS-$(CONFIG_LIBSCHROEDINGER)  += libschroedinger.h
SKIPHEADERS-$(CONFIG_LIBUTVIDEO)       += libutvideo.h
SKIPHEADERS-$(CONFIG_XVMC)             += xvmc.h
SKIPHEADERS-$(CONFIG_VAAPI)            += vaapi_internal.h
SKIPHEADERS-$(CONFIG_VDA)              += vda.h vda_internal.h
SKIPHEADERS-$(CONFIG_VDPAU)            += vdpau.h vdpau_internal.h

TESTPROGS = cabac                                                       \
            fft                                                         \
            fft-fixed                                                   \
            fft-fixed32                                                 \
            golomb                                                      \
            iirfilter                                                   \
            imgconvert                                                  \
            rangecoder                                                  \
            snowenc                                                     \

TESTPROGS-$(CONFIG_DCT) += dct
TESTPROGS-$(HAVE_MMX) += motion
TESTOBJS = dctref.o

TOOLS = fourcc2pixfmt

HOSTPROGS = aac_tablegen                                                \
            aacps_tablegen                                              \
            cbrt_tablegen                                               \
            cos_tablegen                                                \
            dsd_tablegen                                                \
            dv_tablegen                                                 \
            motionpixels_tablegen                                       \
            mpegaudio_tablegen                                          \
            pcm_tablegen                                                \
            qdm2_tablegen                                               \
            sinewin_tablegen                                            \

CLEANFILES = *_tables.c *_tables.h *_tablegen$(HOSTEXESUF)

$(SUBDIR)dct-test$(EXESUF): $(SUBDIR)dctref.o $(SUBDIR)aandcttab.o
$(SUBDIR)dv_tablegen$(HOSTEXESUF): $(SUBDIR)dvdata_host.o

TRIG_TABLES  = cos cos_fixed sin
TRIG_TABLES := $(TRIG_TABLES:%=$(SUBDIR)%_tables.c)

$(TRIG_TABLES): $(SUBDIR)%_tables.c: $(SUBDIR)cos_tablegen$(HOSTEXESUF)
	$(M)./$< $* > $@

ifdef CONFIG_SMALL
$(SUBDIR)%_tablegen$(HOSTEXESUF): HOSTCFLAGS += -DCONFIG_SMALL=1
else
$(SUBDIR)%_tablegen$(HOSTEXESUF): HOSTCFLAGS += -DCONFIG_SMALL=0
endif

GEN_HEADERS = cbrt_tables.h aacps_tables.h aac_tables.h dsd_tables.h dv_tables.h     \
              sinewin_tables.h mpegaudio_tables.h motionpixels_tables.h \
              pcm_tables.h qdm2_tables.h
GEN_HEADERS := $(addprefix $(SUBDIR), $(GEN_HEADERS))

$(GEN_HEADERS): $(SUBDIR)%_tables.h: $(SUBDIR)%_tablegen$(HOSTEXESUF)
	$(M)./$< > $@

ifdef CONFIG_HARDCODED_TABLES
$(SUBDIR)aacdec.o: $(SUBDIR)cbrt_tables.h
$(SUBDIR)aacps.o: $(SUBDIR)aacps_tables.h
$(SUBDIR)aactab.o: $(SUBDIR)aac_tables.h
$(SUBDIR)dsddec.o: $(SUBDIR)dsd_tables.h
$(SUBDIR)dvenc.o: $(SUBDIR)dv_tables.h
$(SUBDIR)sinewin.o: $(SUBDIR)sinewin_tables.h
$(SUBDIR)mpegaudiodec_fixed.o: $(SUBDIR)mpegaudio_tables.h
$(SUBDIR)mpegaudiodec_float.o: $(SUBDIR)mpegaudio_tables.h
$(SUBDIR)motionpixels.o: $(SUBDIR)motionpixels_tables.h
$(SUBDIR)pcm.o: $(SUBDIR)pcm_tables.h
$(SUBDIR)qdm2.o: $(SUBDIR)qdm2_tables.h
endif<|MERGE_RESOLUTION|>--- conflicted
+++ resolved
@@ -674,11 +674,7 @@
 OBJS-$(CONFIG_LATM_MUXER)              += mpeg4audio.o
 OBJS-$(CONFIG_MATROSKA_AUDIO_MUXER)    += xiph.o mpeg4audio.o vorbis_data.o \
                                           flac.o flacdata.o
-<<<<<<< HEAD
-OBJS-$(CONFIG_MATROSKA_DEMUXER)        += mpeg4audio.o mpegaudiodata.o \
-=======
 OBJS-$(CONFIG_MATROSKA_DEMUXER)        += mpeg4audio.o mpegaudiodata.o  \
->>>>>>> 03391b54
                                           vorbis_parser.o xiph.o
 OBJS-$(CONFIG_MATROSKA_MUXER)          += mpeg4audio.o mpegaudiodata.o  \
                                           flac.o flacdata.o vorbis_data.o xiph.o

/*
 * AVPacket functions for libavcodec
 * Copyright (c) 2000, 2001, 2002 Fabrice Bellard
 *
 * This file is part of FFmpeg.
 *
 * FFmpeg is free software; you can redistribute it and/or
 * modify it under the terms of the GNU Lesser General Public
 * License as published by the Free Software Foundation; either
 * version 2.1 of the License, or (at your option) any later version.
 *
 * FFmpeg is distributed in the hope that it will be useful,
 * but WITHOUT ANY WARRANTY; without even the implied warranty of
 * MERCHANTABILITY or FITNESS FOR A PARTICULAR PURPOSE.  See the GNU
 * Lesser General Public License for more details.
 *
 * You should have received a copy of the GNU Lesser General Public
 * License along with FFmpeg; if not, write to the Free Software
 * Foundation, Inc., 51 Franklin Street, Fifth Floor, Boston, MA 02110-1301 USA
 */

#include <string.h>

#include "libavutil/avassert.h"
#include "libavutil/common.h"
#include "libavutil/internal.h"
#include "libavutil/mem.h"
#include "avcodec.h"
#include "bytestream.h"
#include "internal.h"

void ff_packet_free_side_data(AVPacket *pkt)
{
    int i;
    for (i = 0; i < pkt->side_data_elems; i++)
        av_free(pkt->side_data[i].data);
    av_freep(&pkt->side_data);
    pkt->side_data_elems = 0;
}

#if FF_API_DESTRUCT_PACKET
void av_destruct_packet(AVPacket *pkt)
{
    av_free(pkt->data);
    pkt->data = NULL;
    pkt->size = 0;
}

/* a dummy destruct callback for the callers that assume AVPacket.destruct ==
 * NULL => static data */
static void dummy_destruct_packet(AVPacket *pkt)
{
    av_assert0(0);
}
#endif

void av_init_packet(AVPacket *pkt)
{
    pkt->pts                  = AV_NOPTS_VALUE;
    pkt->dts                  = AV_NOPTS_VALUE;
    pkt->pos                  = -1;
    pkt->duration             = 0;
    pkt->convergence_duration = 0;
    pkt->flags                = 0;
    pkt->stream_index         = 0;
#if FF_API_DESTRUCT_PACKET
FF_DISABLE_DEPRECATION_WARNINGS
    pkt->destruct             = NULL;
FF_ENABLE_DEPRECATION_WARNINGS
#endif
    pkt->buf                  = NULL;
    pkt->side_data            = NULL;
    pkt->side_data_elems      = 0;
}

int av_new_packet(AVPacket *pkt, int size)
{
    AVBufferRef *buf = NULL;

    if ((unsigned)size >= (unsigned)size + FF_INPUT_BUFFER_PADDING_SIZE)
        return AVERROR(EINVAL);

    av_buffer_realloc(&buf, size + FF_INPUT_BUFFER_PADDING_SIZE);
    if (!buf)
        return AVERROR(ENOMEM);

    memset(buf->data + size, 0, FF_INPUT_BUFFER_PADDING_SIZE);

    av_init_packet(pkt);
    pkt->buf      = buf;
    pkt->data     = buf->data;
    pkt->size     = size;
#if FF_API_DESTRUCT_PACKET
FF_DISABLE_DEPRECATION_WARNINGS
    pkt->destruct = dummy_destruct_packet;
FF_ENABLE_DEPRECATION_WARNINGS
#endif

    return 0;
}

void av_shrink_packet(AVPacket *pkt, int size)
{
    if (pkt->size <= size)
        return;
    pkt->size = size;
    memset(pkt->data + size, 0, FF_INPUT_BUFFER_PADDING_SIZE);
}

int av_grow_packet(AVPacket *pkt, int grow_by)
{
    int new_size;
    av_assert0((unsigned)pkt->size <= INT_MAX - FF_INPUT_BUFFER_PADDING_SIZE);
    if (!pkt->size)
        return av_new_packet(pkt, grow_by);
    if ((unsigned)grow_by >
        INT_MAX - (pkt->size + FF_INPUT_BUFFER_PADDING_SIZE))
        return -1;

    new_size = pkt->size + grow_by + FF_INPUT_BUFFER_PADDING_SIZE;
    if (pkt->buf) {
        int ret = av_buffer_realloc(&pkt->buf, new_size);
        if (ret < 0)
            return ret;
    } else {
        pkt->buf = av_buffer_alloc(new_size);
        if (!pkt->buf)
            return AVERROR(ENOMEM);
        memcpy(pkt->buf->data, pkt->data, FFMIN(pkt->size, pkt->size + grow_by));
#if FF_API_DESTRUCT_PACKET
FF_DISABLE_DEPRECATION_WARNINGS
        pkt->destruct = dummy_destruct_packet;
FF_ENABLE_DEPRECATION_WARNINGS
#endif
    }
    pkt->data  = pkt->buf->data;
    pkt->size += grow_by;
    memset(pkt->data + pkt->size, 0, FF_INPUT_BUFFER_PADDING_SIZE);

    return 0;
}

int av_packet_from_data(AVPacket *pkt, uint8_t *data, int size)
{
    if (size >= INT_MAX - FF_INPUT_BUFFER_PADDING_SIZE)
        return AVERROR(EINVAL);

    pkt->buf = av_buffer_create(data, size + FF_INPUT_BUFFER_PADDING_SIZE,
                                av_buffer_default_free, NULL, 0);
    if (!pkt->buf)
        return AVERROR(ENOMEM);

    pkt->data = data;
    pkt->size = size;
#if FF_API_DESTRUCT_PACKET
FF_DISABLE_DEPRECATION_WARNINGS
    pkt->destruct = dummy_destruct_packet;
FF_ENABLE_DEPRECATION_WARNINGS
#endif

    return 0;
}

#define ALLOC_MALLOC(data, size) data = av_malloc(size)
#define ALLOC_BUF(data, size)                \
do {                                         \
    av_buffer_realloc(&pkt->buf, size);      \
    data = pkt->buf ? pkt->buf->data : NULL; \
} while (0)

#define DUP_DATA(dst, src, size, padding, ALLOC)                        \
    do {                                                                \
        void *data;                                                     \
        if (padding) {                                                  \
            if ((unsigned)(size) >                                      \
                (unsigned)(size) + FF_INPUT_BUFFER_PADDING_SIZE)        \
                goto failed_alloc;                                      \
            ALLOC(data, size + FF_INPUT_BUFFER_PADDING_SIZE);           \
        } else {                                                        \
            ALLOC(data, size);                                          \
        }                                                               \
        if (!data)                                                      \
            goto failed_alloc;                                          \
        memcpy(data, src, size);                                        \
        if (padding)                                                    \
            memset((uint8_t *)data + size, 0,                           \
                   FF_INPUT_BUFFER_PADDING_SIZE);                       \
        dst = data;                                                     \
    } while (0)

/* Makes duplicates of data, side_data, but does not copy any other fields */
static int copy_packet_data(AVPacket *pkt, AVPacket *src, int dup)
{
    pkt->data      = NULL;
    pkt->side_data = NULL;
    if (pkt->buf) {
        AVBufferRef *ref = av_buffer_ref(src->buf);
        if (!ref)
            return AVERROR(ENOMEM);
        pkt->buf  = ref;
        pkt->data = ref->data;
    } else {
        DUP_DATA(pkt->data, src->data, pkt->size, 1, ALLOC_BUF);
    }
#if FF_API_DESTRUCT_PACKET
    pkt->destruct = dummy_destruct_packet;
#endif
    if (pkt->side_data_elems && dup)
        pkt->side_data = src->side_data;
    if (pkt->side_data_elems && !dup) {
        return av_copy_packet_side_data(pkt, src);
    }
    return 0;

failed_alloc:
    av_destruct_packet(pkt);
    return AVERROR(ENOMEM);
}

int av_copy_packet_side_data(AVPacket *pkt, AVPacket *src)
{
    if (src->side_data_elems) {
        int i;
        DUP_DATA(pkt->side_data, src->side_data,
                src->side_data_elems * sizeof(*src->side_data), 0, ALLOC_MALLOC);
        memset(pkt->side_data, 0,
                src->side_data_elems * sizeof(*src->side_data));
        for (i = 0; i < src->side_data_elems; i++) {
            DUP_DATA(pkt->side_data[i].data, src->side_data[i].data,
                    src->side_data[i].size, 1, ALLOC_MALLOC);
            pkt->side_data[i].size = src->side_data[i].size;
            pkt->side_data[i].type = src->side_data[i].type;
        }
    }
    return 0;

failed_alloc:
    av_destruct_packet(pkt);
    return AVERROR(ENOMEM);
}

int av_dup_packet(AVPacket *pkt)
{
    AVPacket tmp_pkt;

FF_DISABLE_DEPRECATION_WARNINGS
    if (!pkt->buf && pkt->data
#if FF_API_DESTRUCT_PACKET
        && !pkt->destruct
#endif
        ) {
FF_ENABLE_DEPRECATION_WARNINGS
        tmp_pkt = *pkt;
<<<<<<< HEAD
        return copy_packet_data(pkt, &tmp_pkt, 1);
=======

        pkt->data      = NULL;
        pkt->side_data = NULL;
        DUP_DATA(pkt->data, tmp_pkt.data, pkt->size, 1, ALLOC_BUF);
#if FF_API_DESTRUCT_PACKET
FF_DISABLE_DEPRECATION_WARNINGS
        pkt->destruct = dummy_destruct_packet;
FF_ENABLE_DEPRECATION_WARNINGS
#endif

        if (pkt->side_data_elems) {
            int i;

            DUP_DATA(pkt->side_data, tmp_pkt.side_data,
                     pkt->side_data_elems * sizeof(*pkt->side_data), 0, ALLOC_MALLOC);
            memset(pkt->side_data, 0,
                   pkt->side_data_elems * sizeof(*pkt->side_data));
            for (i = 0; i < pkt->side_data_elems; i++) {
                DUP_DATA(pkt->side_data[i].data, tmp_pkt.side_data[i].data,
                         tmp_pkt.side_data[i].size, 1, ALLOC_MALLOC);
                pkt->side_data[i].size = tmp_pkt.side_data[i].size;
                pkt->side_data[i].type = tmp_pkt.side_data[i].type;
            }
        }
>>>>>>> 7950e519
    }
    return 0;
}

int av_copy_packet(AVPacket *dst, AVPacket *src)
{
    *dst = *src;
    return copy_packet_data(dst, src, 0);
}

void av_free_packet(AVPacket *pkt)
{
    if (pkt) {
        int i;

FF_DISABLE_DEPRECATION_WARNINGS
        if (pkt->buf)
            av_buffer_unref(&pkt->buf);
#if FF_API_DESTRUCT_PACKET
        else if (pkt->destruct)
            pkt->destruct(pkt);
        pkt->destruct = NULL;
#endif
FF_ENABLE_DEPRECATION_WARNINGS
        pkt->data            = NULL;
        pkt->size            = 0;

        for (i = 0; i < pkt->side_data_elems; i++)
            av_free(pkt->side_data[i].data);
        av_freep(&pkt->side_data);
        pkt->side_data_elems = 0;
    }
}

uint8_t *av_packet_new_side_data(AVPacket *pkt, enum AVPacketSideDataType type,
                                 int size)
{
    int elems = pkt->side_data_elems;

    if ((unsigned)elems + 1 > INT_MAX / sizeof(*pkt->side_data))
        return NULL;
    if ((unsigned)size > INT_MAX - FF_INPUT_BUFFER_PADDING_SIZE)
        return NULL;

    pkt->side_data = av_realloc(pkt->side_data,
                                (elems + 1) * sizeof(*pkt->side_data));
    if (!pkt->side_data)
        return NULL;

    pkt->side_data[elems].data = av_malloc(size + FF_INPUT_BUFFER_PADDING_SIZE);
    if (!pkt->side_data[elems].data)
        return NULL;
    pkt->side_data[elems].size = size;
    pkt->side_data[elems].type = type;
    pkt->side_data_elems++;

    return pkt->side_data[elems].data;
}

uint8_t *av_packet_get_side_data(AVPacket *pkt, enum AVPacketSideDataType type,
                                 int *size)
{
    int i;

    for (i = 0; i < pkt->side_data_elems; i++) {
        if (pkt->side_data[i].type == type) {
            if (size)
                *size = pkt->side_data[i].size;
            return pkt->side_data[i].data;
        }
    }
    return NULL;
}

#define FF_MERGE_MARKER 0x8c4d9d108e25e9feULL

int av_packet_merge_side_data(AVPacket *pkt){
    if(pkt->side_data_elems){
        AVBufferRef *buf;
        int i;
        uint8_t *p;
        uint64_t size= pkt->size + 8LL + FF_INPUT_BUFFER_PADDING_SIZE;
        AVPacket old= *pkt;
        for (i=0; i<old.side_data_elems; i++) {
            size += old.side_data[i].size + 5LL;
        }
        if (size > INT_MAX)
            return AVERROR(EINVAL);
        buf = av_buffer_alloc(size);
        if (!buf)
            return AVERROR(ENOMEM);
        pkt->buf = buf;
        pkt->data = p = buf->data;
#if FF_API_DESTRUCT_PACKET
        pkt->destruct = dummy_destruct_packet;
#endif
        pkt->size = size - FF_INPUT_BUFFER_PADDING_SIZE;
        bytestream_put_buffer(&p, old.data, old.size);
        for (i=old.side_data_elems-1; i>=0; i--) {
            bytestream_put_buffer(&p, old.side_data[i].data, old.side_data[i].size);
            bytestream_put_be32(&p, old.side_data[i].size);
            *p++ = old.side_data[i].type | ((i==old.side_data_elems-1)*128);
        }
        bytestream_put_be64(&p, FF_MERGE_MARKER);
        av_assert0(p-pkt->data == pkt->size);
        memset(p, 0, FF_INPUT_BUFFER_PADDING_SIZE);
        av_free_packet(&old);
        pkt->side_data_elems = 0;
        pkt->side_data = NULL;
        return 1;
    }
    return 0;
}

int av_packet_split_side_data(AVPacket *pkt){
    if (!pkt->side_data_elems && pkt->size >12 && AV_RB64(pkt->data + pkt->size - 8) == FF_MERGE_MARKER){
        int i;
        unsigned int size, orig_pktsize = pkt->size;
        uint8_t *p;

        p = pkt->data + pkt->size - 8 - 5;
        for (i=1; ; i++){
            size = AV_RB32(p);
            if (size>INT_MAX || p - pkt->data < size)
                return 0;
            if (p[4]&128)
                break;
            p-= size+5;
        }

        pkt->side_data = av_malloc(i * sizeof(*pkt->side_data));
        if (!pkt->side_data)
            return AVERROR(ENOMEM);

        p= pkt->data + pkt->size - 8 - 5;
        for (i=0; ; i++){
            size= AV_RB32(p);
            av_assert0(size<=INT_MAX && p - pkt->data >= size);
            pkt->side_data[i].data = av_malloc(size + FF_INPUT_BUFFER_PADDING_SIZE);
            pkt->side_data[i].size = size;
            pkt->side_data[i].type = p[4]&127;
            if (!pkt->side_data[i].data)
                return AVERROR(ENOMEM);
            memcpy(pkt->side_data[i].data, p-size, size);
            pkt->size -= size + 5;
            if(p[4]&128)
                break;
            p-= size+5;
        }
        pkt->size -= 8;
        /* FFMIN() prevents overflow in case the packet wasn't allocated with
         * proper padding.
         * If the side data is smaller than the buffer padding size, the
         * remaining bytes should have already been filled with zeros by the
         * original packet allocation anyway. */
        memset(pkt->data + pkt->size, 0,
               FFMIN(orig_pktsize - pkt->size, FF_INPUT_BUFFER_PADDING_SIZE));
        pkt->side_data_elems = i+1;
        return 1;
    }
    return 0;
}

int av_packet_shrink_side_data(AVPacket *pkt, enum AVPacketSideDataType type,
                               int size)
{
    int i;

    for (i = 0; i < pkt->side_data_elems; i++) {
        if (pkt->side_data[i].type == type) {
            if (size > pkt->side_data[i].size)
                return AVERROR(ENOMEM);
            pkt->side_data[i].size = size;
            return 0;
        }
    }
    return AVERROR(ENOENT);
}<|MERGE_RESOLUTION|>--- conflicted
+++ resolved
@@ -203,7 +203,9 @@
         DUP_DATA(pkt->data, src->data, pkt->size, 1, ALLOC_BUF);
     }
 #if FF_API_DESTRUCT_PACKET
+FF_DISABLE_DEPRECATION_WARNINGS
     pkt->destruct = dummy_destruct_packet;
+FF_ENABLE_DEPRECATION_WARNINGS
 #endif
     if (pkt->side_data_elems && dup)
         pkt->side_data = src->side_data;
@@ -251,34 +253,7 @@
         ) {
 FF_ENABLE_DEPRECATION_WARNINGS
         tmp_pkt = *pkt;
-<<<<<<< HEAD
         return copy_packet_data(pkt, &tmp_pkt, 1);
-=======
-
-        pkt->data      = NULL;
-        pkt->side_data = NULL;
-        DUP_DATA(pkt->data, tmp_pkt.data, pkt->size, 1, ALLOC_BUF);
-#if FF_API_DESTRUCT_PACKET
-FF_DISABLE_DEPRECATION_WARNINGS
-        pkt->destruct = dummy_destruct_packet;
-FF_ENABLE_DEPRECATION_WARNINGS
-#endif
-
-        if (pkt->side_data_elems) {
-            int i;
-
-            DUP_DATA(pkt->side_data, tmp_pkt.side_data,
-                     pkt->side_data_elems * sizeof(*pkt->side_data), 0, ALLOC_MALLOC);
-            memset(pkt->side_data, 0,
-                   pkt->side_data_elems * sizeof(*pkt->side_data));
-            for (i = 0; i < pkt->side_data_elems; i++) {
-                DUP_DATA(pkt->side_data[i].data, tmp_pkt.side_data[i].data,
-                         tmp_pkt.side_data[i].size, 1, ALLOC_MALLOC);
-                pkt->side_data[i].size = tmp_pkt.side_data[i].size;
-                pkt->side_data[i].type = tmp_pkt.side_data[i].type;
-            }
-        }
->>>>>>> 7950e519
     }
     return 0;
 }
@@ -373,7 +348,9 @@
         pkt->buf = buf;
         pkt->data = p = buf->data;
 #if FF_API_DESTRUCT_PACKET
+FF_DISABLE_DEPRECATION_WARNINGS
         pkt->destruct = dummy_destruct_packet;
+FF_ENABLE_DEPRECATION_WARNINGS
 #endif
         pkt->size = size - FF_INPUT_BUFFER_PADDING_SIZE;
         bytestream_put_buffer(&p, old.data, old.size);

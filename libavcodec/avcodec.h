--- conflicted
+++ resolved
@@ -1607,14 +1607,12 @@
     int ticks_per_frame;
 
     /**
-<<<<<<< HEAD
+     * Codec delay.
+     *
      * Encoding: Number of frames delay there will be from the encoder input to
      *           the decoder output. (we assume the decoder matches the spec)
      * Decoding: Number of frames delay in addition to what a standard decoder
      *           as specified in the spec would produce.
-=======
-     * Codec delay.
->>>>>>> c68317eb
      *
      * Video:
      *   Number of frames the decoded output will be delayed relative to the

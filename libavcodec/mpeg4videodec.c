/*
 * MPEG4 decoder.
 * Copyright (c) 2000,2001 Fabrice Bellard
 * Copyright (c) 2002-2010 Michael Niedermayer <michaelni@gmx.at>
 *
 * This file is part of FFmpeg.
 *
 * FFmpeg is free software; you can redistribute it and/or
 * modify it under the terms of the GNU Lesser General Public
 * License as published by the Free Software Foundation; either
 * version 2.1 of the License, or (at your option) any later version.
 *
 * FFmpeg is distributed in the hope that it will be useful,
 * but WITHOUT ANY WARRANTY; without even the implied warranty of
 * MERCHANTABILITY or FITNESS FOR A PARTICULAR PURPOSE.  See the GNU
 * Lesser General Public License for more details.
 *
 * You should have received a copy of the GNU Lesser General Public
 * License along with FFmpeg; if not, write to the Free Software
 * Foundation, Inc., 51 Franklin Street, Fifth Floor, Boston, MA 02110-1301 USA
 */

#define UNCHECKED_BITSTREAM_READER 1

#include "libavutil/opt.h"
#include "error_resilience.h"
#include "internal.h"
#include "mpegvideo.h"
#include "mpeg4video.h"
#include "h263.h"
#include "thread.h"

/* The defines below define the number of bits that are read at once for
 * reading vlc values. Changing these may improve speed and data cache needs
 * be aware though that decreasing them may need the number of stages that is
 * passed to get_vlc* to be increased. */
#define SPRITE_TRAJ_VLC_BITS 6
#define DC_VLC_BITS 9
#define MB_TYPE_B_VLC_BITS 4

static VLC dc_lum, dc_chrom;
static VLC sprite_trajectory;
static VLC mb_type_b_vlc;

static const int mb_type_b_map[4] = {
    MB_TYPE_DIRECT2 | MB_TYPE_L0L1,
    MB_TYPE_L0L1    | MB_TYPE_16x16,
    MB_TYPE_L1      | MB_TYPE_16x16,
    MB_TYPE_L0      | MB_TYPE_16x16,
};

/**
 * Predict the ac.
 * @param n block index (0-3 are luma, 4-5 are chroma)
 * @param dir the ac prediction direction
 */
void ff_mpeg4_pred_ac(MpegEncContext *s, int16_t *block, int n, int dir)
{
    int i;
    int16_t *ac_val, *ac_val1;
    int8_t *const qscale_table = s->current_picture.qscale_table;

    /* find prediction */
    ac_val  = s->ac_val[0][0] + s->block_index[n] * 16;
    ac_val1 = ac_val;
    if (s->ac_pred) {
        if (dir == 0) {
            const int xy = s->mb_x - 1 + s->mb_y * s->mb_stride;
            /* left prediction */
            ac_val -= 16;

            if (s->mb_x == 0 || s->qscale == qscale_table[xy] ||
                n == 1 || n == 3) {
                /* same qscale */
                for (i = 1; i < 8; i++)
                    block[s->dsp.idct_permutation[i << 3]] += ac_val[i];
            } else {
                /* different qscale, we must rescale */
                for (i = 1; i < 8; i++)
                    block[s->dsp.idct_permutation[i << 3]] += ROUNDED_DIV(ac_val[i] * qscale_table[xy], s->qscale);
            }
        } else {
            const int xy = s->mb_x + s->mb_y * s->mb_stride - s->mb_stride;
            /* top prediction */
            ac_val -= 16 * s->block_wrap[n];

            if (s->mb_y == 0 || s->qscale == qscale_table[xy] ||
                n == 2 || n == 3) {
                /* same qscale */
                for (i = 1; i < 8; i++)
                    block[s->dsp.idct_permutation[i]] += ac_val[i + 8];
            } else {
                /* different qscale, we must rescale */
                for (i = 1; i < 8; i++)
                    block[s->dsp.idct_permutation[i]] += ROUNDED_DIV(ac_val[i + 8] * qscale_table[xy], s->qscale);
            }
        }
    }
    /* left copy */
    for (i = 1; i < 8; i++)
        ac_val1[i] = block[s->dsp.idct_permutation[i << 3]];

    /* top copy */
    for (i = 1; i < 8; i++)
        ac_val1[8 + i] = block[s->dsp.idct_permutation[i]];
}

/**
 * check if the next stuff is a resync marker or the end.
 * @return 0 if not
 */
static inline int mpeg4_is_resync(Mpeg4DecContext *ctx)
{
    MpegEncContext *s = &ctx->m;
    int bits_count = get_bits_count(&s->gb);
    int v          = show_bits(&s->gb, 16);

    if (s->workaround_bugs & FF_BUG_NO_PADDING && !ctx->resync_marker)
        return 0;

    while (v <= 0xFF) {
        if (s->pict_type == AV_PICTURE_TYPE_B ||
            (v >> (8 - s->pict_type) != 1) || s->partitioned_frame)
            break;
        skip_bits(&s->gb, 8 + s->pict_type);
        bits_count += 8 + s->pict_type;
        v = show_bits(&s->gb, 16);
    }

    if (bits_count + 8 >= s->gb.size_in_bits) {
        v >>= 8;
        v  |= 0x7F >> (7 - (bits_count & 7));

        if (v == 0x7F)
            return s->mb_num;
    } else {
        if (v == ff_mpeg4_resync_prefix[bits_count & 7]) {
            int len, mb_num;
            int mb_num_bits = av_log2(s->mb_num - 1) + 1;
            GetBitContext gb = s->gb;

            skip_bits(&s->gb, 1);
            align_get_bits(&s->gb);

            for (len = 0; len < 32; len++)
                if (get_bits1(&s->gb))
                    break;

            mb_num = get_bits(&s->gb, mb_num_bits);
            if (!mb_num || mb_num > s->mb_num || get_bits_count(&s->gb)+6 > s->gb.size_in_bits)
                mb_num= -1;

            s->gb = gb;

            if (len >= ff_mpeg4_get_video_packet_prefix_length(s))
                return mb_num;
        }
    }
    return 0;
}

static int mpeg4_decode_sprite_trajectory(Mpeg4DecContext *ctx, GetBitContext *gb)
{
    MpegEncContext *s = &ctx->m;
    int a     = 2 << s->sprite_warping_accuracy;
    int rho   = 3  - s->sprite_warping_accuracy;
    int r     = 16 / a;
    int alpha = 0;
    int beta  = 0;
    int w     = s->width;
    int h     = s->height;
    int min_ab, i, w2, h2, w3, h3;
    int sprite_ref[4][2];
    int virtual_ref[2][2];

    // only true for rectangle shapes
    const int vop_ref[4][2] = { { 0, 0 },         { s->width, 0 },
                                { 0, s->height }, { s->width, s->height } };
    int d[4][2]             = { { 0, 0 }, { 0, 0 }, { 0, 0 }, { 0, 0 } };

    if (w <= 0 || h <= 0)
        return AVERROR_INVALIDDATA;

    for (i = 0; i < ctx->num_sprite_warping_points; i++) {
        int length;
        int x = 0, y = 0;

        length = get_vlc2(gb, sprite_trajectory.table, SPRITE_TRAJ_VLC_BITS, 3);
        if (length)
            x = get_xbits(gb, length);

        if (!(ctx->divx_version == 500 && ctx->divx_build == 413))
            skip_bits1(gb);     /* marker bit */

        length = get_vlc2(gb, sprite_trajectory.table, SPRITE_TRAJ_VLC_BITS, 3);
        if (length)
            y = get_xbits(gb, length);

        skip_bits1(gb);         /* marker bit */
        ctx->sprite_traj[i][0] = d[i][0] = x;
        ctx->sprite_traj[i][1] = d[i][1] = y;
    }
    for (; i < 4; i++)
        ctx->sprite_traj[i][0] = ctx->sprite_traj[i][1] = 0;

    while ((1 << alpha) < w)
        alpha++;
    while ((1 << beta) < h)
        beta++;  /* typo in the mpeg4 std for the definition of w' and h' */
    w2 = 1 << alpha;
    h2 = 1 << beta;

    // Note, the 4th point isn't used for GMC
    if (ctx->divx_version == 500 && ctx->divx_build == 413) {
        sprite_ref[0][0] = a * vop_ref[0][0] + d[0][0];
        sprite_ref[0][1] = a * vop_ref[0][1] + d[0][1];
        sprite_ref[1][0] = a * vop_ref[1][0] + d[0][0] + d[1][0];
        sprite_ref[1][1] = a * vop_ref[1][1] + d[0][1] + d[1][1];
        sprite_ref[2][0] = a * vop_ref[2][0] + d[0][0] + d[2][0];
        sprite_ref[2][1] = a * vop_ref[2][1] + d[0][1] + d[2][1];
    } else {
        sprite_ref[0][0] = (a >> 1) * (2 * vop_ref[0][0] + d[0][0]);
        sprite_ref[0][1] = (a >> 1) * (2 * vop_ref[0][1] + d[0][1]);
        sprite_ref[1][0] = (a >> 1) * (2 * vop_ref[1][0] + d[0][0] + d[1][0]);
        sprite_ref[1][1] = (a >> 1) * (2 * vop_ref[1][1] + d[0][1] + d[1][1]);
        sprite_ref[2][0] = (a >> 1) * (2 * vop_ref[2][0] + d[0][0] + d[2][0]);
        sprite_ref[2][1] = (a >> 1) * (2 * vop_ref[2][1] + d[0][1] + d[2][1]);
    }
    /* sprite_ref[3][0] = (a >> 1) * (2 * vop_ref[3][0] + d[0][0] + d[1][0] + d[2][0] + d[3][0]);
     * sprite_ref[3][1] = (a >> 1) * (2 * vop_ref[3][1] + d[0][1] + d[1][1] + d[2][1] + d[3][1]); */

    /* this is mostly identical to the mpeg4 std (and is totally unreadable
     * because of that...). Perhaps it should be reordered to be more readable.
     * The idea behind this virtual_ref mess is to be able to use shifts later
     * per pixel instead of divides so the distance between points is converted
     * from w&h based to w2&h2 based which are of the 2^x form. */
    virtual_ref[0][0] = 16 * (vop_ref[0][0] + w2) +
                         ROUNDED_DIV(((w - w2) *
                                      (r * sprite_ref[0][0] - 16 * vop_ref[0][0]) +
                                      w2 * (r * sprite_ref[1][0] - 16 * vop_ref[1][0])), w);
    virtual_ref[0][1] = 16 * vop_ref[0][1] +
                        ROUNDED_DIV(((w - w2) *
                                     (r * sprite_ref[0][1] - 16 * vop_ref[0][1]) +
                                     w2 * (r * sprite_ref[1][1] - 16 * vop_ref[1][1])), w);
    virtual_ref[1][0] = 16 * vop_ref[0][0] +
                        ROUNDED_DIV(((h - h2) * (r * sprite_ref[0][0] - 16 * vop_ref[0][0]) +
                                     h2 * (r * sprite_ref[2][0] - 16 * vop_ref[2][0])), h);
    virtual_ref[1][1] = 16 * (vop_ref[0][1] + h2) +
                        ROUNDED_DIV(((h - h2) * (r * sprite_ref[0][1] - 16 * vop_ref[0][1]) +
                                     h2 * (r * sprite_ref[2][1] - 16 * vop_ref[2][1])), h);

    switch (ctx->num_sprite_warping_points) {
    case 0:
        s->sprite_offset[0][0] =
        s->sprite_offset[0][1] =
        s->sprite_offset[1][0] =
        s->sprite_offset[1][1] = 0;
        s->sprite_delta[0][0]  = a;
        s->sprite_delta[0][1]  =
        s->sprite_delta[1][0]  = 0;
        s->sprite_delta[1][1]  = a;
        ctx->sprite_shift[0]   =
        ctx->sprite_shift[1]   = 0;
        break;
    case 1:     // GMC only
        s->sprite_offset[0][0] = sprite_ref[0][0] - a * vop_ref[0][0];
        s->sprite_offset[0][1] = sprite_ref[0][1] - a * vop_ref[0][1];
        s->sprite_offset[1][0] = ((sprite_ref[0][0] >> 1) | (sprite_ref[0][0] & 1)) -
                                 a * (vop_ref[0][0] / 2);
        s->sprite_offset[1][1] = ((sprite_ref[0][1] >> 1) | (sprite_ref[0][1] & 1)) -
                                 a * (vop_ref[0][1] / 2);
        s->sprite_delta[0][0]  = a;
        s->sprite_delta[0][1]  =
        s->sprite_delta[1][0]  = 0;
        s->sprite_delta[1][1]  = a;
        ctx->sprite_shift[0]   =
        ctx->sprite_shift[1]   = 0;
        break;
    case 2:
        s->sprite_offset[0][0] = (sprite_ref[0][0] << (alpha + rho)) +
                                 (-r * sprite_ref[0][0] + virtual_ref[0][0]) *
                                 (-vop_ref[0][0]) +
                                 (r * sprite_ref[0][1] - virtual_ref[0][1]) *
                                 (-vop_ref[0][1]) + (1 << (alpha + rho - 1));
        s->sprite_offset[0][1] = (sprite_ref[0][1] << (alpha + rho)) +
                                 (-r * sprite_ref[0][1] + virtual_ref[0][1]) *
                                 (-vop_ref[0][0]) +
                                 (-r * sprite_ref[0][0] + virtual_ref[0][0]) *
                                 (-vop_ref[0][1]) + (1 << (alpha + rho - 1));
        s->sprite_offset[1][0] = ((-r * sprite_ref[0][0] + virtual_ref[0][0]) *
                                  (-2 * vop_ref[0][0] + 1) +
                                  (r * sprite_ref[0][1] - virtual_ref[0][1]) *
                                  (-2 * vop_ref[0][1] + 1) + 2 * w2 * r *
                                  sprite_ref[0][0] - 16 * w2 + (1 << (alpha + rho + 1)));
        s->sprite_offset[1][1] = ((-r * sprite_ref[0][1] + virtual_ref[0][1]) *
                                  (-2 * vop_ref[0][0] + 1) +
                                  (-r * sprite_ref[0][0] + virtual_ref[0][0]) *
                                  (-2 * vop_ref[0][1] + 1) + 2 * w2 * r *
                                  sprite_ref[0][1] - 16 * w2 + (1 << (alpha + rho + 1)));
        s->sprite_delta[0][0] = (-r * sprite_ref[0][0] + virtual_ref[0][0]);
        s->sprite_delta[0][1] = (+r * sprite_ref[0][1] - virtual_ref[0][1]);
        s->sprite_delta[1][0] = (-r * sprite_ref[0][1] + virtual_ref[0][1]);
        s->sprite_delta[1][1] = (-r * sprite_ref[0][0] + virtual_ref[0][0]);

        ctx->sprite_shift[0]  = alpha + rho;
        ctx->sprite_shift[1]  = alpha + rho + 2;
        break;
    case 3:
        min_ab = FFMIN(alpha, beta);
        w3     = w2 >> min_ab;
        h3     = h2 >> min_ab;
        s->sprite_offset[0][0] = (sprite_ref[0][0] << (alpha + beta + rho - min_ab)) +
                                 (-r * sprite_ref[0][0] + virtual_ref[0][0]) *
                                 h3 * (-vop_ref[0][0]) +
                                 (-r * sprite_ref[0][0] + virtual_ref[1][0]) *
                                 w3 * (-vop_ref[0][1]) +
                                 (1 << (alpha + beta + rho - min_ab - 1));
        s->sprite_offset[0][1] = (sprite_ref[0][1] << (alpha + beta + rho - min_ab)) +
                                 (-r * sprite_ref[0][1] + virtual_ref[0][1]) *
                                 h3 * (-vop_ref[0][0]) +
                                 (-r * sprite_ref[0][1] + virtual_ref[1][1]) *
                                 w3 * (-vop_ref[0][1]) +
                                 (1 << (alpha + beta + rho - min_ab - 1));
        s->sprite_offset[1][0] = (-r * sprite_ref[0][0] + virtual_ref[0][0]) *
                                 h3 * (-2 * vop_ref[0][0] + 1) +
                                 (-r * sprite_ref[0][0] + virtual_ref[1][0]) *
                                 w3 * (-2 * vop_ref[0][1] + 1) + 2 * w2 * h3 *
                                 r * sprite_ref[0][0] - 16 * w2 * h3 +
                                 (1 << (alpha + beta + rho - min_ab + 1));
        s->sprite_offset[1][1] = (-r * sprite_ref[0][1] + virtual_ref[0][1]) *
                                 h3 * (-2 * vop_ref[0][0] + 1) +
                                 (-r * sprite_ref[0][1] + virtual_ref[1][1]) *
                                 w3 * (-2 * vop_ref[0][1] + 1) + 2 * w2 * h3 *
                                 r * sprite_ref[0][1] - 16 * w2 * h3 +
                                 (1 << (alpha + beta + rho - min_ab + 1));
        s->sprite_delta[0][0] = (-r * sprite_ref[0][0] + virtual_ref[0][0]) * h3;
        s->sprite_delta[0][1] = (-r * sprite_ref[0][0] + virtual_ref[1][0]) * w3;
        s->sprite_delta[1][0] = (-r * sprite_ref[0][1] + virtual_ref[0][1]) * h3;
        s->sprite_delta[1][1] = (-r * sprite_ref[0][1] + virtual_ref[1][1]) * w3;

        ctx->sprite_shift[0]  = alpha + beta + rho - min_ab;
        ctx->sprite_shift[1]  = alpha + beta + rho - min_ab + 2;
        break;
    }
    /* try to simplify the situation */
    if (s->sprite_delta[0][0] == a << ctx->sprite_shift[0] &&
        s->sprite_delta[0][1] == 0 &&
        s->sprite_delta[1][0] == 0 &&
        s->sprite_delta[1][1] == a << ctx->sprite_shift[0]) {
        s->sprite_offset[0][0] >>= ctx->sprite_shift[0];
        s->sprite_offset[0][1] >>= ctx->sprite_shift[0];
        s->sprite_offset[1][0] >>= ctx->sprite_shift[1];
        s->sprite_offset[1][1] >>= ctx->sprite_shift[1];
        s->sprite_delta[0][0] = a;
        s->sprite_delta[0][1] = 0;
        s->sprite_delta[1][0] = 0;
        s->sprite_delta[1][1] = a;
        ctx->sprite_shift[0] = 0;
        ctx->sprite_shift[1] = 0;
        s->real_sprite_warping_points = 1;
    } else {
        int shift_y = 16 - ctx->sprite_shift[0];
        int shift_c = 16 - ctx->sprite_shift[1];
        for (i = 0; i < 2; i++) {
            s->sprite_offset[0][i] <<= shift_y;
            s->sprite_offset[1][i] <<= shift_c;
            s->sprite_delta[0][i]  <<= shift_y;
            s->sprite_delta[1][i]  <<= shift_y;
            ctx->sprite_shift[i]     = 16;
        }
        s->real_sprite_warping_points = ctx->num_sprite_warping_points;
    }

    return 0;
}

static int decode_new_pred(Mpeg4DecContext *ctx, GetBitContext *gb) {
    int len = FFMIN(ctx->time_increment_bits + 3, 15);

    get_bits(gb, len);
    if (get_bits1(gb))
        get_bits(gb, len);
    check_marker(gb, "after new_pred");

    return 0;
}

/**
 * Decode the next video packet.
 * @return <0 if something went wrong
 */
int ff_mpeg4_decode_video_packet_header(Mpeg4DecContext *ctx)
{
    MpegEncContext *s = &ctx->m;

    int mb_num_bits      = av_log2(s->mb_num - 1) + 1;
    int header_extension = 0, mb_num, len;

    /* is there enough space left for a video packet + header */
    if (get_bits_count(&s->gb) > s->gb.size_in_bits - 20)
        return -1;

    for (len = 0; len < 32; len++)
        if (get_bits1(&s->gb))
            break;

    if (len != ff_mpeg4_get_video_packet_prefix_length(s)) {
        av_log(s->avctx, AV_LOG_ERROR, "marker does not match f_code\n");
        return -1;
    }

    if (ctx->shape != RECT_SHAPE) {
        header_extension = get_bits1(&s->gb);
        // FIXME more stuff here
    }

    mb_num = get_bits(&s->gb, mb_num_bits);
    if (mb_num >= s->mb_num) {
        av_log(s->avctx, AV_LOG_ERROR,
               "illegal mb_num in video packet (%d %d) \n", mb_num, s->mb_num);
        return -1;
    }

    s->mb_x = mb_num % s->mb_width;
    s->mb_y = mb_num / s->mb_width;

    if (ctx->shape != BIN_ONLY_SHAPE) {
        int qscale = get_bits(&s->gb, s->quant_precision);
        if (qscale)
            s->chroma_qscale = s->qscale = qscale;
    }

    if (ctx->shape == RECT_SHAPE)
        header_extension = get_bits1(&s->gb);

    if (header_extension) {
        int time_incr = 0;

        while (get_bits1(&s->gb) != 0)
            time_incr++;

        check_marker(&s->gb, "before time_increment in video packed header");
        skip_bits(&s->gb, ctx->time_increment_bits);      /* time_increment */
        check_marker(&s->gb, "before vop_coding_type in video packed header");

        skip_bits(&s->gb, 2); /* vop coding type */
        // FIXME not rect stuff here

        if (ctx->shape != BIN_ONLY_SHAPE) {
            skip_bits(&s->gb, 3); /* intra dc vlc threshold */
            // FIXME don't just ignore everything
            if (s->pict_type == AV_PICTURE_TYPE_S &&
                ctx->vol_sprite_usage == GMC_SPRITE) {
                if (mpeg4_decode_sprite_trajectory(ctx, &s->gb) < 0)
                    return AVERROR_INVALIDDATA;
                av_log(s->avctx, AV_LOG_ERROR, "untested\n");
            }

            // FIXME reduced res stuff here

            if (s->pict_type != AV_PICTURE_TYPE_I) {
                int f_code = get_bits(&s->gb, 3);       /* fcode_for */
                if (f_code == 0)
                    av_log(s->avctx, AV_LOG_ERROR,
                           "Error, video packet header damaged (f_code=0)\n");
            }
            if (s->pict_type == AV_PICTURE_TYPE_B) {
                int b_code = get_bits(&s->gb, 3);
                if (b_code == 0)
                    av_log(s->avctx, AV_LOG_ERROR,
                           "Error, video packet header damaged (b_code=0)\n");
            }
        }
    }
    if (ctx->new_pred)
        decode_new_pred(ctx, &s->gb);

    return 0;
}

/**
 * Get the average motion vector for a GMC MB.
 * @param n either 0 for the x component or 1 for y
 * @return the average MV for a GMC MB
 */
static inline int get_amv(Mpeg4DecContext *ctx, int n)
{
    MpegEncContext *s = &ctx->m;
    int x, y, mb_v, sum, dx, dy, shift;
    int len     = 1 << (s->f_code + 4);
    const int a = s->sprite_warping_accuracy;

    if (s->workaround_bugs & FF_BUG_AMV)
        len >>= s->quarter_sample;

    if (s->real_sprite_warping_points == 1) {
        if (ctx->divx_version == 500 && ctx->divx_build == 413)
            sum = s->sprite_offset[0][n] / (1 << (a - s->quarter_sample));
        else
            sum = RSHIFT(s->sprite_offset[0][n] << s->quarter_sample, a);
    } else {
        dx    = s->sprite_delta[n][0];
        dy    = s->sprite_delta[n][1];
        shift = ctx->sprite_shift[0];
        if (n)
            dy -= 1 << (shift + a + 1);
        else
            dx -= 1 << (shift + a + 1);
        mb_v = s->sprite_offset[0][n] + dx * s->mb_x * 16 + dy * s->mb_y * 16;

        sum = 0;
        for (y = 0; y < 16; y++) {
            int v;

            v = mb_v + dy * y;
            // FIXME optimize
            for (x = 0; x < 16; x++) {
                sum += v >> shift;
                v   += dx;
            }
        }
        sum = RSHIFT(sum, a + 8 - s->quarter_sample);
    }

    if (sum < -len)
        sum = -len;
    else if (sum >= len)
        sum = len - 1;

    return sum;
}

/**
 * Decode the dc value.
 * @param n block index (0-3 are luma, 4-5 are chroma)
 * @param dir_ptr the prediction direction will be stored here
 * @return the quantized dc
 */
static inline int mpeg4_decode_dc(MpegEncContext *s, int n, int *dir_ptr)
{
    int level, code;

    if (n < 4)
        code = get_vlc2(&s->gb, dc_lum.table, DC_VLC_BITS, 1);
    else
        code = get_vlc2(&s->gb, dc_chrom.table, DC_VLC_BITS, 1);

    if (code < 0 || code > 9 /* && s->nbit < 9 */) {
        av_log(s->avctx, AV_LOG_ERROR, "illegal dc vlc\n");
        return -1;
    }

    if (code == 0) {
        level = 0;
    } else {
        if (IS_3IV1) {
            if (code == 1)
                level = 2 * get_bits1(&s->gb) - 1;
            else {
                if (get_bits1(&s->gb))
                    level = get_bits(&s->gb, code - 1) + (1 << (code - 1));
                else
                    level = -get_bits(&s->gb, code - 1) - (1 << (code - 1));
            }
        } else {
            level = get_xbits(&s->gb, code);
        }

        if (code > 8) {
            if (get_bits1(&s->gb) == 0) { /* marker */
                if (s->err_recognition & (AV_EF_BITSTREAM|AV_EF_COMPLIANT)) {
                    av_log(s->avctx, AV_LOG_ERROR, "dc marker bit missing\n");
                    return -1;
                }
            }
        }
    }

    return ff_mpeg4_pred_dc(s, n, level, dir_ptr, 0);
}

/**
 * Decode first partition.
 * @return number of MBs decoded or <0 if an error occurred
 */
static int mpeg4_decode_partition_a(Mpeg4DecContext *ctx)
{
    MpegEncContext *s = &ctx->m;
    int mb_num = 0;
    static const int8_t quant_tab[4] = { -1, -2, 1, 2 };

    /* decode first partition */
    s->first_slice_line = 1;
    for (; s->mb_y < s->mb_height; s->mb_y++) {
        ff_init_block_index(s);
        for (; s->mb_x < s->mb_width; s->mb_x++) {
            const int xy = s->mb_x + s->mb_y * s->mb_stride;
            int cbpc;
            int dir = 0;

            mb_num++;
            ff_update_block_index(s);
            if (s->mb_x == s->resync_mb_x && s->mb_y == s->resync_mb_y + 1)
                s->first_slice_line = 0;

            if (s->pict_type == AV_PICTURE_TYPE_I) {
                int i;

                do {
                    if (show_bits_long(&s->gb, 19) == DC_MARKER)
                        return mb_num - 1;

                    cbpc = get_vlc2(&s->gb, ff_h263_intra_MCBPC_vlc.table, INTRA_MCBPC_VLC_BITS, 2);
                    if (cbpc < 0) {
                        av_log(s->avctx, AV_LOG_ERROR,
                               "cbpc corrupted at %d %d\n", s->mb_x, s->mb_y);
                        return -1;
                    }
                } while (cbpc == 8);

                s->cbp_table[xy]               = cbpc & 3;
                s->current_picture.mb_type[xy] = MB_TYPE_INTRA;
                s->mb_intra                    = 1;

                if (cbpc & 4)
                    ff_set_qscale(s, s->qscale + quant_tab[get_bits(&s->gb, 2)]);

                s->current_picture.qscale_table[xy] = s->qscale;

                s->mbintra_table[xy] = 1;
                for (i = 0; i < 6; i++) {
                    int dc_pred_dir;
                    int dc = mpeg4_decode_dc(s, i, &dc_pred_dir);
                    if (dc < 0) {
                        av_log(s->avctx, AV_LOG_ERROR,
                               "DC corrupted at %d %d\n", s->mb_x, s->mb_y);
                        return -1;
                    }
                    dir <<= 1;
                    if (dc_pred_dir)
                        dir |= 1;
                }
                s->pred_dir_table[xy] = dir;
            } else { /* P/S_TYPE */
                int mx, my, pred_x, pred_y, bits;
                int16_t *const mot_val = s->current_picture.motion_val[0][s->block_index[0]];
                const int stride       = s->b8_stride * 2;

try_again:
                bits = show_bits(&s->gb, 17);
                if (bits == MOTION_MARKER)
                    return mb_num - 1;

                skip_bits1(&s->gb);
                if (bits & 0x10000) {
                    /* skip mb */
                    if (s->pict_type == AV_PICTURE_TYPE_S &&
                        ctx->vol_sprite_usage == GMC_SPRITE) {
                        s->current_picture.mb_type[xy] = MB_TYPE_SKIP  |
                                                         MB_TYPE_16x16 |
                                                         MB_TYPE_GMC   |
                                                         MB_TYPE_L0;
                        mx = get_amv(ctx, 0);
                        my = get_amv(ctx, 1);
                    } else {
                        s->current_picture.mb_type[xy] = MB_TYPE_SKIP  |
                                                         MB_TYPE_16x16 |
                                                         MB_TYPE_L0;
                        mx = my = 0;
                    }
                    mot_val[0]          =
                    mot_val[2]          =
                    mot_val[0 + stride] =
                    mot_val[2 + stride] = mx;
                    mot_val[1]          =
                    mot_val[3]          =
                    mot_val[1 + stride] =
                    mot_val[3 + stride] = my;

                    if (s->mbintra_table[xy])
                        ff_clean_intra_table_entries(s);
                    continue;
                }

                cbpc = get_vlc2(&s->gb, ff_h263_inter_MCBPC_vlc.table, INTER_MCBPC_VLC_BITS, 2);
                if (cbpc < 0) {
                    av_log(s->avctx, AV_LOG_ERROR,
                           "cbpc corrupted at %d %d\n", s->mb_x, s->mb_y);
                    return -1;
                }
                if (cbpc == 20)
                    goto try_again;

                s->cbp_table[xy] = cbpc & (8 + 3);  // 8 is dquant

                s->mb_intra = ((cbpc & 4) != 0);

                if (s->mb_intra) {
                    s->current_picture.mb_type[xy] = MB_TYPE_INTRA;
                    s->mbintra_table[xy] = 1;
                    mot_val[0]          =
                    mot_val[2]          =
                    mot_val[0 + stride] =
                    mot_val[2 + stride] = 0;
                    mot_val[1]          =
                    mot_val[3]          =
                    mot_val[1 + stride] =
                    mot_val[3 + stride] = 0;
                } else {
                    if (s->mbintra_table[xy])
                        ff_clean_intra_table_entries(s);

                    if (s->pict_type == AV_PICTURE_TYPE_S &&
                        ctx->vol_sprite_usage == GMC_SPRITE &&
                        (cbpc & 16) == 0)
                        s->mcsel = get_bits1(&s->gb);
                    else
                        s->mcsel = 0;

                    if ((cbpc & 16) == 0) {
                        /* 16x16 motion prediction */

                        ff_h263_pred_motion(s, 0, 0, &pred_x, &pred_y);
                        if (!s->mcsel) {
                            mx = ff_h263_decode_motion(s, pred_x, s->f_code);
                            if (mx >= 0xffff)
                                return -1;

                            my = ff_h263_decode_motion(s, pred_y, s->f_code);
                            if (my >= 0xffff)
                                return -1;
                            s->current_picture.mb_type[xy] = MB_TYPE_16x16 |
                                                             MB_TYPE_L0;
                        } else {
                            mx = get_amv(ctx, 0);
                            my = get_amv(ctx, 1);
                            s->current_picture.mb_type[xy] = MB_TYPE_16x16 |
                                                             MB_TYPE_GMC   |
                                                             MB_TYPE_L0;
                        }

                        mot_val[0]          =
                        mot_val[2]          =
                        mot_val[0 + stride] =
                        mot_val[2 + stride] = mx;
                        mot_val[1]          =
                        mot_val[3]          =
                        mot_val[1 + stride] =
                        mot_val[3 + stride] = my;
                    } else {
                        int i;
                        s->current_picture.mb_type[xy] = MB_TYPE_8x8 |
                                                         MB_TYPE_L0;
                        for (i = 0; i < 4; i++) {
                            int16_t *mot_val = ff_h263_pred_motion(s, i, 0, &pred_x, &pred_y);
                            mx = ff_h263_decode_motion(s, pred_x, s->f_code);
                            if (mx >= 0xffff)
                                return -1;

                            my = ff_h263_decode_motion(s, pred_y, s->f_code);
                            if (my >= 0xffff)
                                return -1;
                            mot_val[0] = mx;
                            mot_val[1] = my;
                        }
                    }
                }
            }
        }
        s->mb_x = 0;
    }

    return mb_num;
}

/**
 * decode second partition.
 * @return <0 if an error occurred
 */
static int mpeg4_decode_partition_b(MpegEncContext *s, int mb_count)
{
    int mb_num = 0;
    static const int8_t quant_tab[4] = { -1, -2, 1, 2 };

    s->mb_x = s->resync_mb_x;
    s->first_slice_line = 1;
    for (s->mb_y = s->resync_mb_y; mb_num < mb_count; s->mb_y++) {
        ff_init_block_index(s);
        for (; mb_num < mb_count && s->mb_x < s->mb_width; s->mb_x++) {
            const int xy = s->mb_x + s->mb_y * s->mb_stride;

            mb_num++;
            ff_update_block_index(s);
            if (s->mb_x == s->resync_mb_x && s->mb_y == s->resync_mb_y + 1)
                s->first_slice_line = 0;

            if (s->pict_type == AV_PICTURE_TYPE_I) {
                int ac_pred = get_bits1(&s->gb);
                int cbpy    = get_vlc2(&s->gb, ff_h263_cbpy_vlc.table, CBPY_VLC_BITS, 1);
                if (cbpy < 0) {
                    av_log(s->avctx, AV_LOG_ERROR,
                           "cbpy corrupted at %d %d\n", s->mb_x, s->mb_y);
                    return -1;
                }

                s->cbp_table[xy]               |= cbpy << 2;
                s->current_picture.mb_type[xy] |= ac_pred * MB_TYPE_ACPRED;
            } else { /* P || S_TYPE */
                if (IS_INTRA(s->current_picture.mb_type[xy])) {
                    int i;
                    int dir     = 0;
                    int ac_pred = get_bits1(&s->gb);
                    int cbpy    = get_vlc2(&s->gb, ff_h263_cbpy_vlc.table, CBPY_VLC_BITS, 1);

                    if (cbpy < 0) {
                        av_log(s->avctx, AV_LOG_ERROR,
                               "I cbpy corrupted at %d %d\n", s->mb_x, s->mb_y);
                        return -1;
                    }

                    if (s->cbp_table[xy] & 8)
                        ff_set_qscale(s, s->qscale + quant_tab[get_bits(&s->gb, 2)]);
                    s->current_picture.qscale_table[xy] = s->qscale;

                    for (i = 0; i < 6; i++) {
                        int dc_pred_dir;
                        int dc = mpeg4_decode_dc(s, i, &dc_pred_dir);
                        if (dc < 0) {
                            av_log(s->avctx, AV_LOG_ERROR,
                                   "DC corrupted at %d %d\n", s->mb_x, s->mb_y);
                            return -1;
                        }
                        dir <<= 1;
                        if (dc_pred_dir)
                            dir |= 1;
                    }
                    s->cbp_table[xy]               &= 3;  // remove dquant
                    s->cbp_table[xy]               |= cbpy << 2;
                    s->current_picture.mb_type[xy] |= ac_pred * MB_TYPE_ACPRED;
                    s->pred_dir_table[xy]           = dir;
                } else if (IS_SKIP(s->current_picture.mb_type[xy])) {
                    s->current_picture.qscale_table[xy] = s->qscale;
                    s->cbp_table[xy]                    = 0;
                } else {
                    int cbpy = get_vlc2(&s->gb, ff_h263_cbpy_vlc.table, CBPY_VLC_BITS, 1);

                    if (cbpy < 0) {
                        av_log(s->avctx, AV_LOG_ERROR,
                               "P cbpy corrupted at %d %d\n", s->mb_x, s->mb_y);
                        return -1;
                    }

                    if (s->cbp_table[xy] & 8)
                        ff_set_qscale(s, s->qscale + quant_tab[get_bits(&s->gb, 2)]);
                    s->current_picture.qscale_table[xy] = s->qscale;

                    s->cbp_table[xy] &= 3;  // remove dquant
                    s->cbp_table[xy] |= (cbpy ^ 0xf) << 2;
                }
            }
        }
        if (mb_num >= mb_count)
            return 0;
        s->mb_x = 0;
    }
    return 0;
}

/**
 * Decode the first and second partition.
 * @return <0 if error (and sets error type in the error_status_table)
 */
int ff_mpeg4_decode_partitions(Mpeg4DecContext *ctx)
{
    MpegEncContext *s = &ctx->m;
    int mb_num;
    const int part_a_error = s->pict_type == AV_PICTURE_TYPE_I ? (ER_DC_ERROR | ER_MV_ERROR) : ER_MV_ERROR;
    const int part_a_end   = s->pict_type == AV_PICTURE_TYPE_I ? (ER_DC_END   | ER_MV_END)   : ER_MV_END;

    mb_num = mpeg4_decode_partition_a(ctx);
    if (mb_num < 0) {
        ff_er_add_slice(&s->er, s->resync_mb_x, s->resync_mb_y,
                        s->mb_x, s->mb_y, part_a_error);
        return -1;
    }

    if (s->resync_mb_x + s->resync_mb_y * s->mb_width + mb_num > s->mb_num) {
        av_log(s->avctx, AV_LOG_ERROR, "slice below monitor ...\n");
        ff_er_add_slice(&s->er, s->resync_mb_x, s->resync_mb_y,
                        s->mb_x, s->mb_y, part_a_error);
        return -1;
    }

    s->mb_num_left = mb_num;

    if (s->pict_type == AV_PICTURE_TYPE_I) {
        while (show_bits(&s->gb, 9) == 1)
            skip_bits(&s->gb, 9);
        if (get_bits_long(&s->gb, 19) != DC_MARKER) {
            av_log(s->avctx, AV_LOG_ERROR,
                   "marker missing after first I partition at %d %d\n",
                   s->mb_x, s->mb_y);
            return -1;
        }
    } else {
        while (show_bits(&s->gb, 10) == 1)
            skip_bits(&s->gb, 10);
        if (get_bits(&s->gb, 17) != MOTION_MARKER) {
            av_log(s->avctx, AV_LOG_ERROR,
                   "marker missing after first P partition at %d %d\n",
                   s->mb_x, s->mb_y);
            return -1;
        }
    }
    ff_er_add_slice(&s->er, s->resync_mb_x, s->resync_mb_y,
                    s->mb_x - 1, s->mb_y, part_a_end);

    if (mpeg4_decode_partition_b(s, mb_num) < 0) {
        if (s->pict_type == AV_PICTURE_TYPE_P)
            ff_er_add_slice(&s->er, s->resync_mb_x, s->resync_mb_y,
                            s->mb_x, s->mb_y, ER_DC_ERROR);
        return -1;
    } else {
        if (s->pict_type == AV_PICTURE_TYPE_P)
            ff_er_add_slice(&s->er, s->resync_mb_x, s->resync_mb_y,
                            s->mb_x - 1, s->mb_y, ER_DC_END);
    }

    return 0;
}

/**
 * Decode a block.
 * @return <0 if an error occurred
 */
static inline int mpeg4_decode_block(Mpeg4DecContext *ctx, int16_t *block,
                                     int n, int coded, int intra, int rvlc)
{
<<<<<<< HEAD
    int level, i, last, run, qmul, qadd;
    int av_uninit(dc_pred_dir);
=======
    MpegEncContext *s = &ctx->m;
    int level, i, last, run, qmul, qadd, dc_pred_dir;
>>>>>>> e41ff421
    RLTable *rl;
    RL_VLC_ELEM *rl_vlc;
    const uint8_t *scan_table;

    // Note intra & rvlc should be optimized away if this is inlined

    if (intra) {
        if (ctx->use_intra_dc_vlc) {
            /* DC coef */
            if (s->partitioned_frame) {
                level = s->dc_val[0][s->block_index[n]];
                if (n < 4)
                    level = FASTDIV((level + (s->y_dc_scale >> 1)), s->y_dc_scale);
                else
                    level = FASTDIV((level + (s->c_dc_scale >> 1)), s->c_dc_scale);
                dc_pred_dir = (s->pred_dir_table[s->mb_x + s->mb_y * s->mb_stride] << n) & 32;
            } else {
                level = mpeg4_decode_dc(s, n, &dc_pred_dir);
                if (level < 0)
                    return -1;
            }
            block[0] = level;
            i        = 0;
        } else {
            i = -1;
            ff_mpeg4_pred_dc(s, n, 0, &dc_pred_dir, 0);
        }
        if (!coded)
            goto not_coded;

        if (rvlc) {
            rl     = &ff_rvlc_rl_intra;
            rl_vlc = ff_rvlc_rl_intra.rl_vlc[0];
        } else {
            rl     = &ff_mpeg4_rl_intra;
            rl_vlc = ff_mpeg4_rl_intra.rl_vlc[0];
        }
        if (s->ac_pred) {
            if (dc_pred_dir == 0)
                scan_table = s->intra_v_scantable.permutated;  /* left */
            else
                scan_table = s->intra_h_scantable.permutated;  /* top */
        } else {
            scan_table = s->intra_scantable.permutated;
        }
        qmul = 1;
        qadd = 0;
    } else {
        i = -1;
        if (!coded) {
            s->block_last_index[n] = i;
            return 0;
        }
        if (rvlc)
            rl = &ff_rvlc_rl_inter;
        else
            rl = &ff_h263_rl_inter;

        scan_table = s->intra_scantable.permutated;

        if (s->mpeg_quant) {
            qmul = 1;
            qadd = 0;
            if (rvlc)
                rl_vlc = ff_rvlc_rl_inter.rl_vlc[0];
            else
                rl_vlc = ff_h263_rl_inter.rl_vlc[0];
        } else {
            qmul = s->qscale << 1;
            qadd = (s->qscale - 1) | 1;
            if (rvlc)
                rl_vlc = ff_rvlc_rl_inter.rl_vlc[s->qscale];
            else
                rl_vlc = ff_h263_rl_inter.rl_vlc[s->qscale];
        }
    }
    {
        OPEN_READER(re, &s->gb);
        for (;;) {
            UPDATE_CACHE(re, &s->gb);
            GET_RL_VLC(level, run, re, &s->gb, rl_vlc, TEX_VLC_BITS, 2, 0);
            if (level == 0) {
                /* escape */
                if (rvlc) {
                    if (SHOW_UBITS(re, &s->gb, 1) == 0) {
                        av_log(s->avctx, AV_LOG_ERROR,
                               "1. marker bit missing in rvlc esc\n");
                        return -1;
                    }
                    SKIP_CACHE(re, &s->gb, 1);

                    last = SHOW_UBITS(re, &s->gb, 1);
                    SKIP_CACHE(re, &s->gb, 1);
                    run = SHOW_UBITS(re, &s->gb, 6);
                    SKIP_COUNTER(re, &s->gb, 1 + 1 + 6);
                    UPDATE_CACHE(re, &s->gb);

                    if (SHOW_UBITS(re, &s->gb, 1) == 0) {
                        av_log(s->avctx, AV_LOG_ERROR,
                               "2. marker bit missing in rvlc esc\n");
                        return -1;
                    }
                    SKIP_CACHE(re, &s->gb, 1);

                    level = SHOW_UBITS(re, &s->gb, 11);
                    SKIP_CACHE(re, &s->gb, 11);

                    if (SHOW_UBITS(re, &s->gb, 5) != 0x10) {
                        av_log(s->avctx, AV_LOG_ERROR, "reverse esc missing\n");
                        return -1;
                    }
                    SKIP_CACHE(re, &s->gb, 5);

                    level = level * qmul + qadd;
                    level = (level ^ SHOW_SBITS(re, &s->gb, 1)) - SHOW_SBITS(re, &s->gb, 1);
                    SKIP_COUNTER(re, &s->gb, 1 + 11 + 5 + 1);

                    i += run + 1;
                    if (last)
                        i += 192;
                } else {
                    int cache;
                    cache = GET_CACHE(re, &s->gb);

                    if (IS_3IV1)
                        cache ^= 0xC0000000;

                    if (cache & 0x80000000) {
                        if (cache & 0x40000000) {
                            /* third escape */
                            SKIP_CACHE(re, &s->gb, 2);
                            last = SHOW_UBITS(re, &s->gb, 1);
                            SKIP_CACHE(re, &s->gb, 1);
                            run = SHOW_UBITS(re, &s->gb, 6);
                            SKIP_COUNTER(re, &s->gb, 2 + 1 + 6);
                            UPDATE_CACHE(re, &s->gb);

                            if (IS_3IV1) {
                                level = SHOW_SBITS(re, &s->gb, 12);
                                LAST_SKIP_BITS(re, &s->gb, 12);
                            } else {
                                if (SHOW_UBITS(re, &s->gb, 1) == 0) {
                                    av_log(s->avctx, AV_LOG_ERROR,
                                           "1. marker bit missing in 3. esc\n");
                                    return -1;
                                }
                                SKIP_CACHE(re, &s->gb, 1);

                                level = SHOW_SBITS(re, &s->gb, 12);
                                SKIP_CACHE(re, &s->gb, 12);

                                if (SHOW_UBITS(re, &s->gb, 1) == 0) {
                                    av_log(s->avctx, AV_LOG_ERROR,
                                           "2. marker bit missing in 3. esc\n");
                                    return -1;
                                }

                                SKIP_COUNTER(re, &s->gb, 1 + 12 + 1);
                            }

#if 0
                            if (s->error_recognition >= FF_ER_COMPLIANT) {
                                const int abs_level= FFABS(level);
                                if (abs_level<=MAX_LEVEL && run<=MAX_RUN) {
                                    const int run1= run - rl->max_run[last][abs_level] - 1;
                                    if (abs_level <= rl->max_level[last][run]) {
                                        av_log(s->avctx, AV_LOG_ERROR, "illegal 3. esc, vlc encoding possible\n");
                                        return -1;
                                    }
                                    if (s->error_recognition > FF_ER_COMPLIANT) {
                                        if (abs_level <= rl->max_level[last][run]*2) {
                                            av_log(s->avctx, AV_LOG_ERROR, "illegal 3. esc, esc 1 encoding possible\n");
                                            return -1;
                                        }
                                        if (run1 >= 0 && abs_level <= rl->max_level[last][run1]) {
                                            av_log(s->avctx, AV_LOG_ERROR, "illegal 3. esc, esc 2 encoding possible\n");
                                            return -1;
                                        }
                                    }
                                }
                            }
#endif
                            if (level > 0)
                                level = level * qmul + qadd;
                            else
                                level = level * qmul - qadd;

                            if ((unsigned)(level + 2048) > 4095) {
                                if (s->err_recognition & (AV_EF_BITSTREAM|AV_EF_AGGRESSIVE)) {
                                    if (level > 2560 || level < -2560) {
                                        av_log(s->avctx, AV_LOG_ERROR,
                                               "|level| overflow in 3. esc, qp=%d\n",
                                               s->qscale);
                                        return -1;
                                    }
                                }
                                level = level < 0 ? -2048 : 2047;
                            }

                            i += run + 1;
                            if (last)
                                i += 192;
                        } else {
                            /* second escape */
                            SKIP_BITS(re, &s->gb, 2);
                            GET_RL_VLC(level, run, re, &s->gb, rl_vlc, TEX_VLC_BITS, 2, 1);
                            i    += run + rl->max_run[run >> 7][level / qmul] + 1;  // FIXME opt indexing
                            level = (level ^ SHOW_SBITS(re, &s->gb, 1)) - SHOW_SBITS(re, &s->gb, 1);
                            LAST_SKIP_BITS(re, &s->gb, 1);
                        }
                    } else {
                        /* first escape */
                        SKIP_BITS(re, &s->gb, 1);
                        GET_RL_VLC(level, run, re, &s->gb, rl_vlc, TEX_VLC_BITS, 2, 1);
                        i    += run;
                        level = level + rl->max_level[run >> 7][(run - 1) & 63] * qmul;  // FIXME opt indexing
                        level = (level ^ SHOW_SBITS(re, &s->gb, 1)) - SHOW_SBITS(re, &s->gb, 1);
                        LAST_SKIP_BITS(re, &s->gb, 1);
                    }
                }
            } else {
                i    += run;
                level = (level ^ SHOW_SBITS(re, &s->gb, 1)) - SHOW_SBITS(re, &s->gb, 1);
                LAST_SKIP_BITS(re, &s->gb, 1);
            }
            if (i > 62) {
                i -= 192;
                if (i & (~63)) {
                    av_log(s->avctx, AV_LOG_ERROR,
                           "ac-tex damaged at %d %d\n", s->mb_x, s->mb_y);
                    return -1;
                }

                block[scan_table[i]] = level;
                break;
            }

            block[scan_table[i]] = level;
        }
        CLOSE_READER(re, &s->gb);
    }

not_coded:
    if (intra) {
        if (!ctx->use_intra_dc_vlc) {
            block[0] = ff_mpeg4_pred_dc(s, n, block[0], &dc_pred_dir, 0);

            i -= i >> 31;  // if (i == -1) i = 0;
        }

        ff_mpeg4_pred_ac(s, block, n, dc_pred_dir);
        if (s->ac_pred)
            i = 63;  // FIXME not optimal
    }
    s->block_last_index[n] = i;
    return 0;
}

/**
 * decode partition C of one MB.
 * @return <0 if an error occurred
 */
static int mpeg4_decode_partitioned_mb(MpegEncContext *s, int16_t block[6][64])
{
    Mpeg4DecContext *ctx = (Mpeg4DecContext *)s;
    int cbp, mb_type;
    const int xy = s->mb_x + s->mb_y * s->mb_stride;

    mb_type = s->current_picture.mb_type[xy];
    cbp     = s->cbp_table[xy];

    ctx->use_intra_dc_vlc = s->qscale < s->intra_dc_threshold;

    if (s->current_picture.qscale_table[xy] != s->qscale)
        ff_set_qscale(s, s->current_picture.qscale_table[xy]);

    if (s->pict_type == AV_PICTURE_TYPE_P ||
        s->pict_type == AV_PICTURE_TYPE_S) {
        int i;
        for (i = 0; i < 4; i++) {
            s->mv[0][i][0] = s->current_picture.motion_val[0][s->block_index[i]][0];
            s->mv[0][i][1] = s->current_picture.motion_val[0][s->block_index[i]][1];
        }
        s->mb_intra = IS_INTRA(mb_type);

        if (IS_SKIP(mb_type)) {
            /* skip mb */
            for (i = 0; i < 6; i++)
                s->block_last_index[i] = -1;
            s->mv_dir  = MV_DIR_FORWARD;
            s->mv_type = MV_TYPE_16X16;
            if (s->pict_type == AV_PICTURE_TYPE_S
                && ctx->vol_sprite_usage == GMC_SPRITE) {
                s->mcsel      = 1;
                s->mb_skipped = 0;
            } else {
                s->mcsel      = 0;
                s->mb_skipped = 1;
            }
        } else if (s->mb_intra) {
            s->ac_pred = IS_ACPRED(s->current_picture.mb_type[xy]);
        } else if (!s->mb_intra) {
            // s->mcsel = 0;  // FIXME do we need to init that?

            s->mv_dir = MV_DIR_FORWARD;
            if (IS_8X8(mb_type)) {
                s->mv_type = MV_TYPE_8X8;
            } else {
                s->mv_type = MV_TYPE_16X16;
            }
        }
    } else { /* I-Frame */
        s->mb_intra = 1;
        s->ac_pred  = IS_ACPRED(s->current_picture.mb_type[xy]);
    }

    if (!IS_SKIP(mb_type)) {
        int i;
        s->dsp.clear_blocks(s->block[0]);
        /* decode each block */
        for (i = 0; i < 6; i++) {
            if (mpeg4_decode_block(ctx, block[i], i, cbp & 32, s->mb_intra, ctx->rvlc) < 0) {
                av_log(s->avctx, AV_LOG_ERROR,
                       "texture corrupted at %d %d %d\n",
                       s->mb_x, s->mb_y, s->mb_intra);
                return -1;
            }
            cbp += cbp;
        }
    }

    /* per-MB end of slice check */
    if (--s->mb_num_left <= 0) {
        if (mpeg4_is_resync(ctx))
            return SLICE_END;
        else
            return SLICE_NOEND;
    } else {
        if (mpeg4_is_resync(ctx)) {
            const int delta = s->mb_x + 1 == s->mb_width ? 2 : 1;
            if (s->cbp_table[xy + delta])
                return SLICE_END;
        }
        return SLICE_OK;
    }
}

static int mpeg4_decode_mb(MpegEncContext *s, int16_t block[6][64])
{
    Mpeg4DecContext *ctx = (Mpeg4DecContext *)s;
    int cbpc, cbpy, i, cbp, pred_x, pred_y, mx, my, dquant;
    int16_t *mot_val;
    static int8_t quant_tab[4] = { -1, -2, 1, 2 };
    const int xy = s->mb_x + s->mb_y * s->mb_stride;

    av_assert2(s->h263_pred);

    if (s->pict_type == AV_PICTURE_TYPE_P ||
        s->pict_type == AV_PICTURE_TYPE_S) {
        do {
            if (get_bits1(&s->gb)) {
                /* skip mb */
                s->mb_intra = 0;
                for (i = 0; i < 6; i++)
                    s->block_last_index[i] = -1;
                s->mv_dir  = MV_DIR_FORWARD;
                s->mv_type = MV_TYPE_16X16;
                if (s->pict_type == AV_PICTURE_TYPE_S &&
                    ctx->vol_sprite_usage == GMC_SPRITE) {
                    s->current_picture.mb_type[xy] = MB_TYPE_SKIP  |
                                                     MB_TYPE_GMC   |
                                                     MB_TYPE_16x16 |
                                                     MB_TYPE_L0;
                    s->mcsel       = 1;
                    s->mv[0][0][0] = get_amv(ctx, 0);
                    s->mv[0][0][1] = get_amv(ctx, 1);
                    s->mb_skipped  = 0;
                } else {
                    s->current_picture.mb_type[xy] = MB_TYPE_SKIP  |
                                                     MB_TYPE_16x16 |
                                                     MB_TYPE_L0;
                    s->mcsel       = 0;
                    s->mv[0][0][0] = 0;
                    s->mv[0][0][1] = 0;
                    s->mb_skipped  = 1;
                }
                goto end;
            }
            cbpc = get_vlc2(&s->gb, ff_h263_inter_MCBPC_vlc.table, INTER_MCBPC_VLC_BITS, 2);
            if (cbpc < 0) {
                av_log(s->avctx, AV_LOG_ERROR,
                       "cbpc damaged at %d %d\n", s->mb_x, s->mb_y);
                return -1;
            }
        } while (cbpc == 20);

        s->dsp.clear_blocks(s->block[0]);
        dquant      = cbpc & 8;
        s->mb_intra = ((cbpc & 4) != 0);
        if (s->mb_intra)
            goto intra;

        if (s->pict_type == AV_PICTURE_TYPE_S &&
            ctx->vol_sprite_usage == GMC_SPRITE && (cbpc & 16) == 0)
            s->mcsel = get_bits1(&s->gb);
        else
            s->mcsel = 0;
        cbpy = get_vlc2(&s->gb, ff_h263_cbpy_vlc.table, CBPY_VLC_BITS, 1) ^ 0x0F;

        cbp = (cbpc & 3) | (cbpy << 2);
        if (dquant)
            ff_set_qscale(s, s->qscale + quant_tab[get_bits(&s->gb, 2)]);
        if ((!s->progressive_sequence) &&
            (cbp || (s->workaround_bugs & FF_BUG_XVID_ILACE)))
            s->interlaced_dct = get_bits1(&s->gb);

        s->mv_dir = MV_DIR_FORWARD;
        if ((cbpc & 16) == 0) {
            if (s->mcsel) {
                s->current_picture.mb_type[xy] = MB_TYPE_GMC   |
                                                 MB_TYPE_16x16 |
                                                 MB_TYPE_L0;
                /* 16x16 global motion prediction */
                s->mv_type     = MV_TYPE_16X16;
                mx             = get_amv(ctx, 0);
                my             = get_amv(ctx, 1);
                s->mv[0][0][0] = mx;
                s->mv[0][0][1] = my;
            } else if ((!s->progressive_sequence) && get_bits1(&s->gb)) {
                s->current_picture.mb_type[xy] = MB_TYPE_16x8 |
                                                 MB_TYPE_L0   |
                                                 MB_TYPE_INTERLACED;
                /* 16x8 field motion prediction */
                s->mv_type = MV_TYPE_FIELD;

                s->field_select[0][0] = get_bits1(&s->gb);
                s->field_select[0][1] = get_bits1(&s->gb);

                ff_h263_pred_motion(s, 0, 0, &pred_x, &pred_y);

                for (i = 0; i < 2; i++) {
                    mx = ff_h263_decode_motion(s, pred_x, s->f_code);
                    if (mx >= 0xffff)
                        return -1;

                    my = ff_h263_decode_motion(s, pred_y / 2, s->f_code);
                    if (my >= 0xffff)
                        return -1;

                    s->mv[0][i][0] = mx;
                    s->mv[0][i][1] = my;
                }
            } else {
                s->current_picture.mb_type[xy] = MB_TYPE_16x16 | MB_TYPE_L0;
                /* 16x16 motion prediction */
                s->mv_type = MV_TYPE_16X16;
                ff_h263_pred_motion(s, 0, 0, &pred_x, &pred_y);
                mx = ff_h263_decode_motion(s, pred_x, s->f_code);

                if (mx >= 0xffff)
                    return -1;

                my = ff_h263_decode_motion(s, pred_y, s->f_code);

                if (my >= 0xffff)
                    return -1;
                s->mv[0][0][0] = mx;
                s->mv[0][0][1] = my;
            }
        } else {
            s->current_picture.mb_type[xy] = MB_TYPE_8x8 | MB_TYPE_L0;
            s->mv_type                     = MV_TYPE_8X8;
            for (i = 0; i < 4; i++) {
                mot_val = ff_h263_pred_motion(s, i, 0, &pred_x, &pred_y);
                mx      = ff_h263_decode_motion(s, pred_x, s->f_code);
                if (mx >= 0xffff)
                    return -1;

                my = ff_h263_decode_motion(s, pred_y, s->f_code);
                if (my >= 0xffff)
                    return -1;
                s->mv[0][i][0] = mx;
                s->mv[0][i][1] = my;
                mot_val[0]     = mx;
                mot_val[1]     = my;
            }
        }
    } else if (s->pict_type == AV_PICTURE_TYPE_B) {
        int modb1;   // first bit of modb
        int modb2;   // second bit of modb
        int mb_type;

        s->mb_intra = 0;  // B-frames never contain intra blocks
        s->mcsel    = 0;  //      ...               true gmc blocks

        if (s->mb_x == 0) {
            for (i = 0; i < 2; i++) {
                s->last_mv[i][0][0] =
                s->last_mv[i][0][1] =
                s->last_mv[i][1][0] =
                s->last_mv[i][1][1] = 0;
            }

            ff_thread_await_progress(&s->next_picture_ptr->tf, s->mb_y, 0);
        }

        /* if we skipped it in the future P Frame than skip it now too */
        s->mb_skipped = s->next_picture.mbskip_table[s->mb_y * s->mb_stride + s->mb_x];  // Note, skiptab=0 if last was GMC

        if (s->mb_skipped) {
            /* skip mb */
            for (i = 0; i < 6; i++)
                s->block_last_index[i] = -1;

            s->mv_dir      = MV_DIR_FORWARD;
            s->mv_type     = MV_TYPE_16X16;
            s->mv[0][0][0] =
            s->mv[0][0][1] =
            s->mv[1][0][0] =
            s->mv[1][0][1] = 0;
            s->current_picture.mb_type[xy] = MB_TYPE_SKIP  |
                                             MB_TYPE_16x16 |
                                             MB_TYPE_L0;
            goto end;
        }

        modb1 = get_bits1(&s->gb);
        if (modb1) {
            // like MB_TYPE_B_DIRECT but no vectors coded
            mb_type = MB_TYPE_DIRECT2 | MB_TYPE_SKIP | MB_TYPE_L0L1;
            cbp     = 0;
        } else {
            modb2   = get_bits1(&s->gb);
            mb_type = get_vlc2(&s->gb, mb_type_b_vlc.table, MB_TYPE_B_VLC_BITS, 1);
            if (mb_type < 0) {
                av_log(s->avctx, AV_LOG_ERROR, "illegal MB_type\n");
                return -1;
            }
            mb_type = mb_type_b_map[mb_type];
            if (modb2) {
                cbp = 0;
            } else {
                s->dsp.clear_blocks(s->block[0]);
                cbp = get_bits(&s->gb, 6);
            }

            if ((!IS_DIRECT(mb_type)) && cbp) {
                if (get_bits1(&s->gb))
                    ff_set_qscale(s, s->qscale + get_bits1(&s->gb) * 4 - 2);
            }

            if (!s->progressive_sequence) {
                if (cbp)
                    s->interlaced_dct = get_bits1(&s->gb);

                if (!IS_DIRECT(mb_type) && get_bits1(&s->gb)) {
                    mb_type |= MB_TYPE_16x8 | MB_TYPE_INTERLACED;
                    mb_type &= ~MB_TYPE_16x16;

                    if (USES_LIST(mb_type, 0)) {
                        s->field_select[0][0] = get_bits1(&s->gb);
                        s->field_select[0][1] = get_bits1(&s->gb);
                    }
                    if (USES_LIST(mb_type, 1)) {
                        s->field_select[1][0] = get_bits1(&s->gb);
                        s->field_select[1][1] = get_bits1(&s->gb);
                    }
                }
            }

            s->mv_dir = 0;
            if ((mb_type & (MB_TYPE_DIRECT2 | MB_TYPE_INTERLACED)) == 0) {
                s->mv_type = MV_TYPE_16X16;

                if (USES_LIST(mb_type, 0)) {
                    s->mv_dir = MV_DIR_FORWARD;

                    mx = ff_h263_decode_motion(s, s->last_mv[0][0][0], s->f_code);
                    my = ff_h263_decode_motion(s, s->last_mv[0][0][1], s->f_code);
                    s->last_mv[0][1][0] =
                    s->last_mv[0][0][0] =
                    s->mv[0][0][0]      = mx;
                    s->last_mv[0][1][1] =
                    s->last_mv[0][0][1] =
                    s->mv[0][0][1]      = my;
                }

                if (USES_LIST(mb_type, 1)) {
                    s->mv_dir |= MV_DIR_BACKWARD;

                    mx = ff_h263_decode_motion(s, s->last_mv[1][0][0], s->b_code);
                    my = ff_h263_decode_motion(s, s->last_mv[1][0][1], s->b_code);
                    s->last_mv[1][1][0] =
                    s->last_mv[1][0][0] =
                    s->mv[1][0][0]      = mx;
                    s->last_mv[1][1][1] =
                    s->last_mv[1][0][1] =
                    s->mv[1][0][1]      = my;
                }
            } else if (!IS_DIRECT(mb_type)) {
                s->mv_type = MV_TYPE_FIELD;

                if (USES_LIST(mb_type, 0)) {
                    s->mv_dir = MV_DIR_FORWARD;

                    for (i = 0; i < 2; i++) {
                        mx = ff_h263_decode_motion(s, s->last_mv[0][i][0], s->f_code);
                        my = ff_h263_decode_motion(s, s->last_mv[0][i][1] / 2, s->f_code);
                        s->last_mv[0][i][0] =
                        s->mv[0][i][0]      = mx;
                        s->last_mv[0][i][1] = (s->mv[0][i][1] = my) * 2;
                    }
                }

                if (USES_LIST(mb_type, 1)) {
                    s->mv_dir |= MV_DIR_BACKWARD;

                    for (i = 0; i < 2; i++) {
                        mx = ff_h263_decode_motion(s, s->last_mv[1][i][0], s->b_code);
                        my = ff_h263_decode_motion(s, s->last_mv[1][i][1] / 2, s->b_code);
                        s->last_mv[1][i][0] =
                        s->mv[1][i][0]      = mx;
                        s->last_mv[1][i][1] = (s->mv[1][i][1] = my) * 2;
                    }
                }
            }
        }

        if (IS_DIRECT(mb_type)) {
            if (IS_SKIP(mb_type)) {
                mx =
                my = 0;
            } else {
                mx = ff_h263_decode_motion(s, 0, 1);
                my = ff_h263_decode_motion(s, 0, 1);
            }

            s->mv_dir = MV_DIR_FORWARD | MV_DIR_BACKWARD | MV_DIRECT;
            mb_type  |= ff_mpeg4_set_direct_mv(s, mx, my);
        }
        s->current_picture.mb_type[xy] = mb_type;
    } else { /* I-Frame */
        do {
            cbpc = get_vlc2(&s->gb, ff_h263_intra_MCBPC_vlc.table, INTRA_MCBPC_VLC_BITS, 2);
            if (cbpc < 0) {
                av_log(s->avctx, AV_LOG_ERROR,
                       "I cbpc damaged at %d %d\n", s->mb_x, s->mb_y);
                return -1;
            }
        } while (cbpc == 8);

        dquant = cbpc & 4;
        s->mb_intra = 1;

intra:
        s->ac_pred = get_bits1(&s->gb);
        if (s->ac_pred)
            s->current_picture.mb_type[xy] = MB_TYPE_INTRA | MB_TYPE_ACPRED;
        else
            s->current_picture.mb_type[xy] = MB_TYPE_INTRA;

        cbpy = get_vlc2(&s->gb, ff_h263_cbpy_vlc.table, CBPY_VLC_BITS, 1);
        if (cbpy < 0) {
            av_log(s->avctx, AV_LOG_ERROR,
                   "I cbpy damaged at %d %d\n", s->mb_x, s->mb_y);
            return -1;
        }
        cbp = (cbpc & 3) | (cbpy << 2);

        ctx->use_intra_dc_vlc = s->qscale < s->intra_dc_threshold;

        if (dquant)
            ff_set_qscale(s, s->qscale + quant_tab[get_bits(&s->gb, 2)]);

        if (!s->progressive_sequence)
            s->interlaced_dct = get_bits1(&s->gb);

        s->dsp.clear_blocks(s->block[0]);
        /* decode each block */
        for (i = 0; i < 6; i++) {
            if (mpeg4_decode_block(ctx, block[i], i, cbp & 32, 1, 0) < 0)
                return -1;
            cbp += cbp;
        }
        goto end;
    }

    /* decode each block */
    for (i = 0; i < 6; i++) {
        if (mpeg4_decode_block(ctx, block[i], i, cbp & 32, 0, 0) < 0)
            return -1;
        cbp += cbp;
    }

end:
    /* per-MB end of slice check */
    if (s->codec_id == AV_CODEC_ID_MPEG4) {
        int next = mpeg4_is_resync(ctx);
        if (next) {
            if        (s->mb_x + s->mb_y*s->mb_width + 1 >  next && (s->avctx->err_recognition & AV_EF_AGGRESSIVE)) {
                return -1;
            } else if (s->mb_x + s->mb_y*s->mb_width + 1 >= next)
                return SLICE_END;

            if (s->pict_type == AV_PICTURE_TYPE_B) {
                const int delta= s->mb_x + 1 == s->mb_width ? 2 : 1;
                ff_thread_await_progress(&s->next_picture_ptr->tf,
                                         (s->mb_x + delta >= s->mb_width)
                                         ? FFMIN(s->mb_y + 1, s->mb_height - 1)
                                         : s->mb_y, 0);
                if (s->next_picture.mbskip_table[xy + delta])
                    return SLICE_OK;
            }

            return SLICE_END;
        }
    }

    return SLICE_OK;
}

static int mpeg4_decode_gop_header(MpegEncContext *s, GetBitContext *gb)
{
    int hours, minutes, seconds;

    if (!show_bits(gb, 23)) {
        av_log(s->avctx, AV_LOG_WARNING, "GOP header invalid\n");
        return -1;
    }

    hours   = get_bits(gb, 5);
    minutes = get_bits(gb, 6);
    skip_bits1(gb);
    seconds = get_bits(gb, 6);

    s->time_base = seconds + 60*(minutes + 60*hours);

    skip_bits1(gb);
    skip_bits1(gb);

    return 0;
}

static int mpeg4_decode_profile_level(MpegEncContext *s, GetBitContext *gb)
{

    s->avctx->profile = get_bits(gb, 4);
    s->avctx->level   = get_bits(gb, 4);

    // for Simple profile, level 0
    if (s->avctx->profile == 0 && s->avctx->level == 8) {
        s->avctx->level = 0;
    }

    return 0;
}

static int decode_vol_header(Mpeg4DecContext *ctx, GetBitContext *gb)
{
    MpegEncContext *s = &ctx->m;
    int width, height, vo_ver_id;

    /* vol header */
    skip_bits(gb, 1);                   /* random access */
    s->vo_type = get_bits(gb, 8);
    if (get_bits1(gb) != 0) {           /* is_ol_id */
        vo_ver_id = get_bits(gb, 4);    /* vo_ver_id */
        skip_bits(gb, 3);               /* vo_priority */
    } else {
        vo_ver_id = 1;
    }
    s->aspect_ratio_info = get_bits(gb, 4);
    if (s->aspect_ratio_info == FF_ASPECT_EXTENDED) {
        s->avctx->sample_aspect_ratio.num = get_bits(gb, 8);  // par_width
        s->avctx->sample_aspect_ratio.den = get_bits(gb, 8);  // par_height
    } else {
        s->avctx->sample_aspect_ratio = ff_h263_pixel_aspect[s->aspect_ratio_info];
    }

    if ((s->vol_control_parameters = get_bits1(gb))) { /* vol control parameter */
        int chroma_format = get_bits(gb, 2);
        if (chroma_format != CHROMA_420)
            av_log(s->avctx, AV_LOG_ERROR, "illegal chroma format\n");

        s->low_delay = get_bits1(gb);
        if (get_bits1(gb)) {    /* vbv parameters */
            get_bits(gb, 15);   /* first_half_bitrate */
            skip_bits1(gb);     /* marker */
            get_bits(gb, 15);   /* latter_half_bitrate */
            skip_bits1(gb);     /* marker */
            get_bits(gb, 15);   /* first_half_vbv_buffer_size */
            skip_bits1(gb);     /* marker */
            get_bits(gb, 3);    /* latter_half_vbv_buffer_size */
            get_bits(gb, 11);   /* first_half_vbv_occupancy */
            skip_bits1(gb);     /* marker */
            get_bits(gb, 15);   /* latter_half_vbv_occupancy */
            skip_bits1(gb);     /* marker */
        }
    } else {
        /* is setting low delay flag only once the smartest thing to do?
         * low delay detection won't be overriden. */
        if (s->picture_number == 0)
            s->low_delay = 0;
    }

    ctx->shape = get_bits(gb, 2); /* vol shape */
    if (ctx->shape != RECT_SHAPE)
        av_log(s->avctx, AV_LOG_ERROR, "only rectangular vol supported\n");
    if (ctx->shape == GRAY_SHAPE && vo_ver_id != 1) {
        av_log(s->avctx, AV_LOG_ERROR, "Gray shape not supported\n");
        skip_bits(gb, 4);  /* video_object_layer_shape_extension */
    }

    check_marker(gb, "before time_increment_resolution");

    s->avctx->time_base.den = get_bits(gb, 16);
    if (!s->avctx->time_base.den) {
        av_log(s->avctx, AV_LOG_ERROR, "time_base.den==0\n");
        s->avctx->time_base.num = 0;
        return -1;
    }

    ctx->time_increment_bits = av_log2(s->avctx->time_base.den - 1) + 1;
    if (ctx->time_increment_bits < 1)
        ctx->time_increment_bits = 1;

    check_marker(gb, "before fixed_vop_rate");

    if (get_bits1(gb) != 0)     /* fixed_vop_rate  */
        s->avctx->time_base.num = get_bits(gb, ctx->time_increment_bits);
    else
        s->avctx->time_base.num = 1;

    ctx->t_frame = 0;

    if (ctx->shape != BIN_ONLY_SHAPE) {
        if (ctx->shape == RECT_SHAPE) {
            check_marker(gb, "before width");
            width = get_bits(gb, 13);
            check_marker(gb, "before height");
            height = get_bits(gb, 13);
            check_marker(gb, "after height");
            if (width && height &&  /* they should be non zero but who knows */
                !(s->width && s->codec_tag == AV_RL32("MP4S"))) {
                if (s->width && s->height &&
                    (s->width != width || s->height != height))
                    s->context_reinit = 1;
                s->width  = width;
                s->height = height;
            }
        }

        s->progressive_sequence  =
        s->progressive_frame     = get_bits1(gb) ^ 1;
        s->interlaced_dct        = 0;
        if (!get_bits1(gb) && (s->avctx->debug & FF_DEBUG_PICT_INFO))
            av_log(s->avctx, AV_LOG_INFO,           /* OBMC Disable */
                   "MPEG4 OBMC not supported (very likely buggy encoder)\n");
        if (vo_ver_id == 1)
            ctx->vol_sprite_usage = get_bits1(gb);    /* vol_sprite_usage */
        else
            ctx->vol_sprite_usage = get_bits(gb, 2);  /* vol_sprite_usage */

        if (ctx->vol_sprite_usage == STATIC_SPRITE)
            av_log(s->avctx, AV_LOG_ERROR, "Static Sprites not supported\n");
        if (ctx->vol_sprite_usage == STATIC_SPRITE ||
            ctx->vol_sprite_usage == GMC_SPRITE) {
            if (ctx->vol_sprite_usage == STATIC_SPRITE) {
                skip_bits(gb, 13); // sprite_width
                skip_bits1(gb); /* marker */
                skip_bits(gb, 13); // sprite_height
                skip_bits1(gb); /* marker */
                skip_bits(gb, 13); // sprite_left
                skip_bits1(gb); /* marker */
                skip_bits(gb, 13); // sprite_top
                skip_bits1(gb); /* marker */
            }
            ctx->num_sprite_warping_points = get_bits(gb, 6);
            if (ctx->num_sprite_warping_points > 3) {
                av_log(s->avctx, AV_LOG_ERROR,
                       "%d sprite_warping_points\n",
                       ctx->num_sprite_warping_points);
                ctx->num_sprite_warping_points = 0;
                return -1;
            }
            s->sprite_warping_accuracy  = get_bits(gb, 2);
            ctx->sprite_brightness_change = get_bits1(gb);
            if (ctx->vol_sprite_usage == STATIC_SPRITE)
                skip_bits1(gb); // low_latency_sprite
        }
        // FIXME sadct disable bit if verid!=1 && shape not rect

        if (get_bits1(gb) == 1) {                   /* not_8_bit */
            s->quant_precision = get_bits(gb, 4);   /* quant_precision */
            if (get_bits(gb, 4) != 8)               /* bits_per_pixel */
                av_log(s->avctx, AV_LOG_ERROR, "N-bit not supported\n");
            if (s->quant_precision != 5)
                av_log(s->avctx, AV_LOG_ERROR,
                       "quant precision %d\n", s->quant_precision);
            if (s->quant_precision<3 || s->quant_precision>9) {
                s->quant_precision = 5;
            }
        } else {
            s->quant_precision = 5;
        }

        // FIXME a bunch of grayscale shape things

        if ((s->mpeg_quant = get_bits1(gb))) { /* vol_quant_type */
            int i, v;

            /* load default matrixes */
            for (i = 0; i < 64; i++) {
                int j = s->dsp.idct_permutation[i];
                v = ff_mpeg4_default_intra_matrix[i];
                s->intra_matrix[j]        = v;
                s->chroma_intra_matrix[j] = v;

                v = ff_mpeg4_default_non_intra_matrix[i];
                s->inter_matrix[j]        = v;
                s->chroma_inter_matrix[j] = v;
            }

            /* load custom intra matrix */
            if (get_bits1(gb)) {
                int last = 0;
                for (i = 0; i < 64; i++) {
                    int j;
                    v = get_bits(gb, 8);
                    if (v == 0)
                        break;

                    last = v;
                    j = s->dsp.idct_permutation[ff_zigzag_direct[i]];
                    s->intra_matrix[j]        = last;
                    s->chroma_intra_matrix[j] = last;
                }

                /* replicate last value */
                for (; i < 64; i++) {
                    int j = s->dsp.idct_permutation[ff_zigzag_direct[i]];
                    s->intra_matrix[j]        = last;
                    s->chroma_intra_matrix[j] = last;
                }
            }

            /* load custom non intra matrix */
            if (get_bits1(gb)) {
                int last = 0;
                for (i = 0; i < 64; i++) {
                    int j;
                    v = get_bits(gb, 8);
                    if (v == 0)
                        break;

                    last = v;
                    j = s->dsp.idct_permutation[ff_zigzag_direct[i]];
                    s->inter_matrix[j]        = v;
                    s->chroma_inter_matrix[j] = v;
                }

                /* replicate last value */
                for (; i < 64; i++) {
                    int j = s->dsp.idct_permutation[ff_zigzag_direct[i]];
                    s->inter_matrix[j]        = last;
                    s->chroma_inter_matrix[j] = last;
                }
            }

            // FIXME a bunch of grayscale shape things
        }

        if (vo_ver_id != 1)
            s->quarter_sample = get_bits1(gb);
        else
            s->quarter_sample = 0;

        if (!get_bits1(gb)) {
            int pos               = get_bits_count(gb);
            int estimation_method = get_bits(gb, 2);
            if (estimation_method < 2) {
                if (!get_bits1(gb)) {
                    ctx->cplx_estimation_trash_i += 8 * get_bits1(gb);  /* opaque */
                    ctx->cplx_estimation_trash_i += 8 * get_bits1(gb);  /* transparent */
                    ctx->cplx_estimation_trash_i += 8 * get_bits1(gb);  /* intra_cae */
                    ctx->cplx_estimation_trash_i += 8 * get_bits1(gb);  /* inter_cae */
                    ctx->cplx_estimation_trash_i += 8 * get_bits1(gb);  /* no_update */
                    ctx->cplx_estimation_trash_i += 8 * get_bits1(gb);  /* upampling */
                }
                if (!get_bits1(gb)) {
                    ctx->cplx_estimation_trash_i += 8 * get_bits1(gb);  /* intra_blocks */
                    ctx->cplx_estimation_trash_p += 8 * get_bits1(gb);  /* inter_blocks */
                    ctx->cplx_estimation_trash_p += 8 * get_bits1(gb);  /* inter4v_blocks */
                    ctx->cplx_estimation_trash_i += 8 * get_bits1(gb);  /* not coded blocks */
                }
                if (!check_marker(gb, "in complexity estimation part 1")) {
                    skip_bits_long(gb, pos - get_bits_count(gb));
                    goto no_cplx_est;
                }
                if (!get_bits1(gb)) {
                    ctx->cplx_estimation_trash_i += 8 * get_bits1(gb);  /* dct_coeffs */
                    ctx->cplx_estimation_trash_i += 8 * get_bits1(gb);  /* dct_lines */
                    ctx->cplx_estimation_trash_i += 8 * get_bits1(gb);  /* vlc_syms */
                    ctx->cplx_estimation_trash_i += 4 * get_bits1(gb);  /* vlc_bits */
                }
                if (!get_bits1(gb)) {
                    ctx->cplx_estimation_trash_p += 8 * get_bits1(gb);  /* apm */
                    ctx->cplx_estimation_trash_p += 8 * get_bits1(gb);  /* npm */
                    ctx->cplx_estimation_trash_b += 8 * get_bits1(gb);  /* interpolate_mc_q */
                    ctx->cplx_estimation_trash_p += 8 * get_bits1(gb);  /* forwback_mc_q */
                    ctx->cplx_estimation_trash_p += 8 * get_bits1(gb);  /* halfpel2 */
                    ctx->cplx_estimation_trash_p += 8 * get_bits1(gb);  /* halfpel4 */
                }
                if (!check_marker(gb, "in complexity estimation part 2")) {
                    skip_bits_long(gb, pos - get_bits_count(gb));
                    goto no_cplx_est;
                }
                if (estimation_method == 1) {
                    ctx->cplx_estimation_trash_i += 8 * get_bits1(gb);  /* sadct */
                    ctx->cplx_estimation_trash_p += 8 * get_bits1(gb);  /* qpel */
                }
            } else
                av_log(s->avctx, AV_LOG_ERROR,
                       "Invalid Complexity estimation method %d\n",
                       estimation_method);
        } else {

no_cplx_est:
            ctx->cplx_estimation_trash_i =
            ctx->cplx_estimation_trash_p =
            ctx->cplx_estimation_trash_b = 0;
        }

        ctx->resync_marker = !get_bits1(gb); /* resync_marker_disabled */

        s->data_partitioning = get_bits1(gb);
        if (s->data_partitioning)
            ctx->rvlc = get_bits1(gb);

        if (vo_ver_id != 1) {
            ctx->new_pred = get_bits1(gb);
            if (ctx->new_pred) {
                av_log(s->avctx, AV_LOG_ERROR, "new pred not supported\n");
                skip_bits(gb, 2); /* requested upstream message type */
                skip_bits1(gb);   /* newpred segment type */
            }
            if (get_bits1(gb)) // reduced_res_vop
                av_log(s->avctx, AV_LOG_ERROR,
                       "reduced resolution VOP not supported\n");
        } else {
            ctx->new_pred = 0;
        }

        ctx->scalability = get_bits1(gb);

        if (ctx->scalability) {
            GetBitContext bak = *gb;
            int h_sampling_factor_n;
            int h_sampling_factor_m;
            int v_sampling_factor_n;
            int v_sampling_factor_m;

            skip_bits1(gb);    // hierarchy_type
            skip_bits(gb, 4);  /* ref_layer_id */
            skip_bits1(gb);    /* ref_layer_sampling_dir */
            h_sampling_factor_n = get_bits(gb, 5);
            h_sampling_factor_m = get_bits(gb, 5);
            v_sampling_factor_n = get_bits(gb, 5);
            v_sampling_factor_m = get_bits(gb, 5);
            ctx->enhancement_type = get_bits1(gb);

            if (h_sampling_factor_n == 0 || h_sampling_factor_m == 0 ||
                v_sampling_factor_n == 0 || v_sampling_factor_m == 0) {
                /* illegal scalability header (VERY broken encoder),
                 * trying to workaround */
                ctx->scalability = 0;
                *gb            = bak;
            } else
                av_log(s->avctx, AV_LOG_ERROR, "scalability not supported\n");

            // bin shape stuff FIXME
        }
    }

    if (s->avctx->debug&FF_DEBUG_PICT_INFO) {
        av_log(s->avctx, AV_LOG_DEBUG, "tb %d/%d, tincrbits:%d, qp_prec:%d, ps:%d,  %s%s%s%s\n",
               s->avctx->time_base.num, s->avctx->time_base.den,
               ctx->time_increment_bits,
               s->quant_precision,
               s->progressive_sequence,
               ctx->scalability ? "scalability " :"" , s->quarter_sample ? "qpel " : "",
               s->data_partitioning ? "partition " : "", ctx->rvlc ? "rvlc " : ""
        );
    }

    return 0;
}

/**
 * Decode the user data stuff in the header.
 * Also initializes divx/xvid/lavc_version/build.
 */
static int decode_user_data(Mpeg4DecContext *ctx, GetBitContext *gb)
{
    MpegEncContext *s = &ctx->m;
    char buf[256];
    int i;
    int e;
    int ver = 0, build = 0, ver2 = 0, ver3 = 0;
    char last;

    for (i = 0; i < 255 && get_bits_count(gb) < gb->size_in_bits; i++) {
        if (show_bits(gb, 23) == 0)
            break;
        buf[i] = get_bits(gb, 8);
    }
    buf[i] = 0;

    /* divx detection */
    e = sscanf(buf, "DivX%dBuild%d%c", &ver, &build, &last);
    if (e < 2)
        e = sscanf(buf, "DivX%db%d%c", &ver, &build, &last);
    if (e >= 2) {
        ctx->divx_version = ver;
        ctx->divx_build   = build;
        s->divx_packed  = e == 3 && last == 'p';
        if (s->divx_packed && !s->showed_packed_warning) {
            av_log(s->avctx, AV_LOG_INFO, "Video uses a non-standard and "
                   "wasteful way to store B-frames ('packed B-frames'). "
                   "Consider using a tool like VirtualDub or avidemux to fix it.\n");
            s->showed_packed_warning = 1;
        }
    }

    /* libavcodec detection */
    e = sscanf(buf, "FFmpe%*[^b]b%d", &build) + 3;
    if (e != 4)
        e = sscanf(buf, "FFmpeg v%d.%d.%d / libavcodec build: %d", &ver, &ver2, &ver3, &build);
    if (e != 4) {
        e = sscanf(buf, "Lavc%d.%d.%d", &ver, &ver2, &ver3) + 1;
        if (e > 1)
            build = (ver << 16) + (ver2 << 8) + ver3;
    }
    if (e != 4) {
        if (strcmp(buf, "ffmpeg") == 0)
            ctx->lavc_build = 4600;
    }
    if (e == 4)
        ctx->lavc_build = build;

    /* Xvid detection */
    e = sscanf(buf, "XviD%d", &build);
    if (e == 1)
        ctx->xvid_build = build;

    return 0;
}

int ff_mpeg4_workaround_bugs(AVCodecContext *avctx)
{
    Mpeg4DecContext *ctx = avctx->priv_data;
    MpegEncContext *s = &ctx->m;

    if (ctx->xvid_build == -1 && ctx->divx_version == -1 && ctx->lavc_build == -1) {
        if (s->stream_codec_tag == AV_RL32("XVID") ||
            s->codec_tag        == AV_RL32("XVID") ||
            s->codec_tag        == AV_RL32("XVIX") ||
            s->codec_tag        == AV_RL32("RMP4") ||
            s->codec_tag        == AV_RL32("ZMP4") ||
            s->codec_tag        == AV_RL32("SIPP"))
            ctx->xvid_build = 0;
    }

    if (ctx->xvid_build == -1 && ctx->divx_version == -1 && ctx->lavc_build == -1)
        if (s->codec_tag == AV_RL32("DIVX") && s->vo_type == 0 &&
            s->vol_control_parameters == 0)
            ctx->divx_version = 400;  // divx 4

    if (ctx->xvid_build >= 0 && ctx->divx_version >= 0) {
        ctx->divx_version =
        ctx->divx_build   = -1;
    }

    if (s->workaround_bugs & FF_BUG_AUTODETECT) {
        if (s->codec_tag == AV_RL32("XVIX"))
            s->workaround_bugs |= FF_BUG_XVID_ILACE;

        if (s->codec_tag == AV_RL32("UMP4"))
            s->workaround_bugs |= FF_BUG_UMP4;

        if (ctx->divx_version >= 500 && ctx->divx_build < 1814)
            s->workaround_bugs |= FF_BUG_QPEL_CHROMA;

        if (ctx->divx_version > 502 && ctx->divx_build < 1814)
            s->workaround_bugs |= FF_BUG_QPEL_CHROMA2;

        if (ctx->xvid_build <= 3U)
            s->padding_bug_score = 256 * 256 * 256 * 64;

        if (ctx->xvid_build <= 1U)
            s->workaround_bugs |= FF_BUG_QPEL_CHROMA;

        if (ctx->xvid_build <= 12U)
            s->workaround_bugs |= FF_BUG_EDGE;

        if (ctx->xvid_build <= 32U)
            s->workaround_bugs |= FF_BUG_DC_CLIP;

#define SET_QPEL_FUNC(postfix1, postfix2)                           \
    s->dsp.put_        ## postfix1 = ff_put_        ## postfix2;    \
    s->dsp.put_no_rnd_ ## postfix1 = ff_put_no_rnd_ ## postfix2;    \
    s->dsp.avg_        ## postfix1 = ff_avg_        ## postfix2;

        if (ctx->lavc_build < 4653U)
            s->workaround_bugs |= FF_BUG_STD_QPEL;

        if (ctx->lavc_build < 4655U)
            s->workaround_bugs |= FF_BUG_DIRECT_BLOCKSIZE;

        if (ctx->lavc_build < 4670U)
            s->workaround_bugs |= FF_BUG_EDGE;

        if (ctx->lavc_build <= 4712U)
            s->workaround_bugs |= FF_BUG_DC_CLIP;

        if (ctx->divx_version >= 0)
            s->workaround_bugs |= FF_BUG_DIRECT_BLOCKSIZE;
        if (ctx->divx_version == 501 && ctx->divx_build == 20020416)
            s->padding_bug_score = 256 * 256 * 256 * 64;

        if (ctx->divx_version < 500U)
            s->workaround_bugs |= FF_BUG_EDGE;

        if (ctx->divx_version >= 0)
            s->workaround_bugs |= FF_BUG_HPEL_CHROMA;
    }

    if (s->workaround_bugs & FF_BUG_STD_QPEL) {
        SET_QPEL_FUNC(qpel_pixels_tab[0][5], qpel16_mc11_old_c)
        SET_QPEL_FUNC(qpel_pixels_tab[0][7], qpel16_mc31_old_c)
        SET_QPEL_FUNC(qpel_pixels_tab[0][9], qpel16_mc12_old_c)
        SET_QPEL_FUNC(qpel_pixels_tab[0][11], qpel16_mc32_old_c)
        SET_QPEL_FUNC(qpel_pixels_tab[0][13], qpel16_mc13_old_c)
        SET_QPEL_FUNC(qpel_pixels_tab[0][15], qpel16_mc33_old_c)

        SET_QPEL_FUNC(qpel_pixels_tab[1][5], qpel8_mc11_old_c)
        SET_QPEL_FUNC(qpel_pixels_tab[1][7], qpel8_mc31_old_c)
        SET_QPEL_FUNC(qpel_pixels_tab[1][9], qpel8_mc12_old_c)
        SET_QPEL_FUNC(qpel_pixels_tab[1][11], qpel8_mc32_old_c)
        SET_QPEL_FUNC(qpel_pixels_tab[1][13], qpel8_mc13_old_c)
        SET_QPEL_FUNC(qpel_pixels_tab[1][15], qpel8_mc33_old_c)
    }

    if (avctx->debug & FF_DEBUG_BUGS)
        av_log(s->avctx, AV_LOG_DEBUG,
               "bugs: %X lavc_build:%d xvid_build:%d divx_version:%d divx_build:%d %s\n",
               s->workaround_bugs, ctx->lavc_build, ctx->xvid_build,
               ctx->divx_version, ctx->divx_build, s->divx_packed ? "p" : "");

#if HAVE_MMX
    if (s->codec_id == AV_CODEC_ID_MPEG4 && ctx->xvid_build >= 0 &&
        avctx->idct_algo == FF_IDCT_AUTO &&
        (av_get_cpu_flags() & AV_CPU_FLAG_MMX)) {
        avctx->idct_algo = FF_IDCT_XVIDMMX;
        ff_dct_common_init(s);
        return 1;
    }
#endif
    return 0;
}

static int decode_vop_header(Mpeg4DecContext *ctx, GetBitContext *gb)
{
    MpegEncContext *s = &ctx->m;
    int time_incr, time_increment;
    int64_t pts;

    s->pict_type = get_bits(gb, 2) + AV_PICTURE_TYPE_I;        /* pict type: I = 0 , P = 1 */
    if (s->pict_type == AV_PICTURE_TYPE_B && s->low_delay &&
        s->vol_control_parameters == 0 && !(s->flags & CODEC_FLAG_LOW_DELAY)) {
        av_log(s->avctx, AV_LOG_ERROR, "low_delay flag incorrectly, clearing it\n");
        s->low_delay = 0;
    }

    s->partitioned_frame = s->data_partitioning && s->pict_type != AV_PICTURE_TYPE_B;
    if (s->partitioned_frame)
        s->decode_mb = mpeg4_decode_partitioned_mb;
    else
        s->decode_mb = mpeg4_decode_mb;

    time_incr = 0;
    while (get_bits1(gb) != 0)
        time_incr++;

    check_marker(gb, "before time_increment");

    if (ctx->time_increment_bits == 0 ||
        !(show_bits(gb, ctx->time_increment_bits + 1) & 1)) {
        av_log(s->avctx, AV_LOG_ERROR,
               "hmm, seems the headers are not complete, trying to guess time_increment_bits\n");

        for (ctx->time_increment_bits = 1;
             ctx->time_increment_bits < 16;
             ctx->time_increment_bits++) {
            if (s->pict_type == AV_PICTURE_TYPE_P ||
                (s->pict_type == AV_PICTURE_TYPE_S &&
                 ctx->vol_sprite_usage == GMC_SPRITE)) {
                if ((show_bits(gb, ctx->time_increment_bits + 6) & 0x37) == 0x30)
                    break;
            } else if ((show_bits(gb, ctx->time_increment_bits + 5) & 0x1F) == 0x18)
                break;
        }

        av_log(s->avctx, AV_LOG_ERROR,
               "my guess is %d bits ;)\n", ctx->time_increment_bits);
        if (s->avctx->time_base.den && 4*s->avctx->time_base.den < 1<<ctx->time_increment_bits) {
            s->avctx->time_base.den = 1<<ctx->time_increment_bits;
        }
    }

    if (IS_3IV1)
        time_increment = get_bits1(gb);        // FIXME investigate further
    else
        time_increment = get_bits(gb, ctx->time_increment_bits);

    if (s->pict_type != AV_PICTURE_TYPE_B) {
        s->last_time_base = s->time_base;
        s->time_base     += time_incr;
        s->time = s->time_base * s->avctx->time_base.den + time_increment;
        if (s->workaround_bugs & FF_BUG_UMP4) {
            if (s->time < s->last_non_b_time) {
                /* header is not mpeg-4-compatible, broken encoder,
                 * trying to workaround */
                s->time_base++;
                s->time += s->avctx->time_base.den;
            }
        }
        s->pp_time         = s->time - s->last_non_b_time;
        s->last_non_b_time = s->time;
    } else {
        s->time    = (s->last_time_base + time_incr) * s->avctx->time_base.den + time_increment;
        s->pb_time = s->pp_time - (s->last_non_b_time - s->time);
        if (s->pp_time <= s->pb_time ||
            s->pp_time <= s->pp_time - s->pb_time ||
            s->pp_time <= 0) {
            /* messed up order, maybe after seeking? skipping current b-frame */
            return FRAME_SKIPPED;
        }
        ff_mpeg4_init_direct_mv(s);

        if (ctx->t_frame == 0)
            ctx->t_frame = s->pb_time;
        if (ctx->t_frame == 0)
            ctx->t_frame = 1;  // 1/0 protection
        s->pp_field_time = (ROUNDED_DIV(s->last_non_b_time, ctx->t_frame) -
                            ROUNDED_DIV(s->last_non_b_time - s->pp_time, ctx->t_frame)) * 2;
        s->pb_field_time = (ROUNDED_DIV(s->time, ctx->t_frame) -
                            ROUNDED_DIV(s->last_non_b_time - s->pp_time, ctx->t_frame)) * 2;
        if (!s->progressive_sequence) {
            if (s->pp_field_time <= s->pb_field_time || s->pb_field_time <= 1)
                return FRAME_SKIPPED;
        }
    }

    if (s->avctx->time_base.num)
        pts = ROUNDED_DIV(s->time, s->avctx->time_base.num);
    else
        pts = AV_NOPTS_VALUE;
    if (s->avctx->debug&FF_DEBUG_PTS)
        av_log(s->avctx, AV_LOG_DEBUG, "MPEG4 PTS: %"PRId64"\n",
               pts);

    check_marker(gb, "before vop_coded");

    /* vop coded */
    if (get_bits1(gb) != 1) {
        if (s->avctx->debug & FF_DEBUG_PICT_INFO)
            av_log(s->avctx, AV_LOG_ERROR, "vop not coded\n");
        return FRAME_SKIPPED;
    }
    if (ctx->new_pred)
        decode_new_pred(ctx, gb);

    if (ctx->shape != BIN_ONLY_SHAPE &&
                    (s->pict_type == AV_PICTURE_TYPE_P ||
                     (s->pict_type == AV_PICTURE_TYPE_S &&
                      ctx->vol_sprite_usage == GMC_SPRITE))) {
        /* rounding type for motion estimation */
        s->no_rounding = get_bits1(gb);
    } else {
        s->no_rounding = 0;
    }
    // FIXME reduced res stuff

    if (ctx->shape != RECT_SHAPE) {
        if (ctx->vol_sprite_usage != 1 || s->pict_type != AV_PICTURE_TYPE_I) {
            skip_bits(gb, 13);  /* width */
            skip_bits1(gb);     /* marker */
            skip_bits(gb, 13);  /* height */
            skip_bits1(gb);     /* marker */
            skip_bits(gb, 13);  /* hor_spat_ref */
            skip_bits1(gb);     /* marker */
            skip_bits(gb, 13);  /* ver_spat_ref */
        }
        skip_bits1(gb);         /* change_CR_disable */

        if (get_bits1(gb) != 0)
            skip_bits(gb, 8);   /* constant_alpha_value */
    }

    // FIXME complexity estimation stuff

    if (ctx->shape != BIN_ONLY_SHAPE) {
        skip_bits_long(gb, ctx->cplx_estimation_trash_i);
        if (s->pict_type != AV_PICTURE_TYPE_I)
            skip_bits_long(gb, ctx->cplx_estimation_trash_p);
        if (s->pict_type == AV_PICTURE_TYPE_B)
            skip_bits_long(gb, ctx->cplx_estimation_trash_b);

        if (get_bits_left(gb) < 3) {
            av_log(s->avctx, AV_LOG_ERROR, "Header truncated\n");
            return -1;
        }
        s->intra_dc_threshold = ff_mpeg4_dc_threshold[get_bits(gb, 3)];
        if (!s->progressive_sequence) {
            s->top_field_first = get_bits1(gb);
            s->alternate_scan  = get_bits1(gb);
        } else
            s->alternate_scan = 0;
    }

    if (s->alternate_scan) {
        ff_init_scantable(s->dsp.idct_permutation, &s->inter_scantable,   ff_alternate_vertical_scan);
        ff_init_scantable(s->dsp.idct_permutation, &s->intra_scantable,   ff_alternate_vertical_scan);
        ff_init_scantable(s->dsp.idct_permutation, &s->intra_h_scantable, ff_alternate_vertical_scan);
        ff_init_scantable(s->dsp.idct_permutation, &s->intra_v_scantable, ff_alternate_vertical_scan);
    } else {
        ff_init_scantable(s->dsp.idct_permutation, &s->inter_scantable,   ff_zigzag_direct);
        ff_init_scantable(s->dsp.idct_permutation, &s->intra_scantable,   ff_zigzag_direct);
        ff_init_scantable(s->dsp.idct_permutation, &s->intra_h_scantable, ff_alternate_horizontal_scan);
        ff_init_scantable(s->dsp.idct_permutation, &s->intra_v_scantable, ff_alternate_vertical_scan);
    }

    if (s->pict_type == AV_PICTURE_TYPE_S &&
        (ctx->vol_sprite_usage == STATIC_SPRITE ||
         ctx->vol_sprite_usage == GMC_SPRITE)) {
        if (mpeg4_decode_sprite_trajectory(ctx, gb) < 0)
            return AVERROR_INVALIDDATA;
        if (ctx->sprite_brightness_change)
            av_log(s->avctx, AV_LOG_ERROR,
                   "sprite_brightness_change not supported\n");
        if (ctx->vol_sprite_usage == STATIC_SPRITE)
            av_log(s->avctx, AV_LOG_ERROR, "static sprite not supported\n");
    }

    if (ctx->shape != BIN_ONLY_SHAPE) {
        s->chroma_qscale = s->qscale = get_bits(gb, s->quant_precision);
        if (s->qscale == 0) {
            av_log(s->avctx, AV_LOG_ERROR,
                   "Error, header damaged or not MPEG4 header (qscale=0)\n");
            return -1;  // makes no sense to continue, as there is nothing left from the image then
        }

        if (s->pict_type != AV_PICTURE_TYPE_I) {
            s->f_code = get_bits(gb, 3);        /* fcode_for */
            if (s->f_code == 0) {
                av_log(s->avctx, AV_LOG_ERROR,
                       "Error, header damaged or not MPEG4 header (f_code=0)\n");
                s->f_code = 1;
                return -1;  // makes no sense to continue, as there is nothing left from the image then
            }
        } else
            s->f_code = 1;

        if (s->pict_type == AV_PICTURE_TYPE_B) {
            s->b_code = get_bits(gb, 3);
            if (s->b_code == 0) {
                av_log(s->avctx, AV_LOG_ERROR,
                       "Error, header damaged or not MPEG4 header (b_code=0)\n");
                s->b_code=1;
                return -1; // makes no sense to continue, as the MV decoding will break very quickly
            }
        } else
            s->b_code = 1;

        if (s->avctx->debug & FF_DEBUG_PICT_INFO) {
            av_log(s->avctx, AV_LOG_DEBUG,
                   "qp:%d fc:%d,%d %s size:%d pro:%d alt:%d top:%d %spel part:%d resync:%d w:%d a:%d rnd:%d vot:%d%s dc:%d ce:%d/%d/%d time:%"PRId64" tincr:%d\n",
                   s->qscale, s->f_code, s->b_code,
                   s->pict_type == AV_PICTURE_TYPE_I ? "I" : (s->pict_type == AV_PICTURE_TYPE_P ? "P" : (s->pict_type == AV_PICTURE_TYPE_B ? "B" : "S")),
                   gb->size_in_bits,s->progressive_sequence, s->alternate_scan,
                   s->top_field_first, s->quarter_sample ? "q" : "h",
                   s->data_partitioning, ctx->resync_marker,
                   ctx->num_sprite_warping_points, s->sprite_warping_accuracy,
                   1 - s->no_rounding, s->vo_type,
                   s->vol_control_parameters ? " VOLC" : " ", s->intra_dc_threshold,
                   ctx->cplx_estimation_trash_i, ctx->cplx_estimation_trash_p,
                   ctx->cplx_estimation_trash_b,
                   s->time,
                   time_increment
                  );
        }

        if (!ctx->scalability) {
            if (ctx->shape != RECT_SHAPE && s->pict_type != AV_PICTURE_TYPE_I)
                skip_bits1(gb);  // vop shape coding type
        } else {
            if (ctx->enhancement_type) {
                int load_backward_shape = get_bits1(gb);
                if (load_backward_shape)
                    av_log(s->avctx, AV_LOG_ERROR,
                           "load backward shape isn't supported\n");
            }
            skip_bits(gb, 2);  // ref_select_code
        }
    }
    /* detect buggy encoders which don't set the low_delay flag
     * (divx4/xvid/opendivx). Note we cannot detect divx5 without b-frames
     * easily (although it's buggy too) */
    if (s->vo_type == 0 && s->vol_control_parameters == 0 &&
        ctx->divx_version == -1 && s->picture_number == 0) {
        av_log(s->avctx, AV_LOG_WARNING,
               "looks like this file was encoded with (divx4/(old)xvid/opendivx) -> forcing low_delay flag\n");
        s->low_delay = 1;
    }

    s->picture_number++;  // better than pic number==0 always ;)

    // FIXME add short header support
    s->y_dc_scale_table = ff_mpeg4_y_dc_scale_table;
    s->c_dc_scale_table = ff_mpeg4_c_dc_scale_table;

    if (s->workaround_bugs & FF_BUG_EDGE) {
        s->h_edge_pos = s->width;
        s->v_edge_pos = s->height;
    }
    return 0;
}

/**
 * Decode mpeg4 headers.
 * @return <0 if no VOP found (or a damaged one)
 *         FRAME_SKIPPED if a not coded VOP is found
 *         0 if a VOP is found
 */
int ff_mpeg4_decode_picture_header(Mpeg4DecContext *ctx, GetBitContext *gb)
{
    MpegEncContext *s = &ctx->m;
    unsigned startcode, v;

    /* search next start code */
    align_get_bits(gb);

    if (s->codec_tag == AV_RL32("WV1F") && show_bits(gb, 24) == 0x575630) {
        skip_bits(gb, 24);
        if (get_bits(gb, 8) == 0xF0)
            goto end;
    }

    startcode = 0xff;
    for (;;) {
        if (get_bits_count(gb) >= gb->size_in_bits) {
            if (gb->size_in_bits == 8 &&
                (ctx->divx_version >= 0 || ctx->xvid_build >= 0) || s->codec_tag == AV_RL32("QMP4")) {
                av_log(s->avctx, AV_LOG_VERBOSE, "frame skip %d\n", gb->size_in_bits);
                return FRAME_SKIPPED;  // divx bug
            } else
                return -1;  // end of stream
        }

        /* use the bits after the test */
        v = get_bits(gb, 8);
        startcode = ((startcode << 8) | v) & 0xffffffff;

        if ((startcode & 0xFFFFFF00) != 0x100)
            continue;  // no startcode

        if (s->avctx->debug & FF_DEBUG_STARTCODE) {
            av_log(s->avctx, AV_LOG_DEBUG, "startcode: %3X ", startcode);
            if (startcode <= 0x11F)
                av_log(s->avctx, AV_LOG_DEBUG, "Video Object Start");
            else if (startcode <= 0x12F)
                av_log(s->avctx, AV_LOG_DEBUG, "Video Object Layer Start");
            else if (startcode <= 0x13F)
                av_log(s->avctx, AV_LOG_DEBUG, "Reserved");
            else if (startcode <= 0x15F)
                av_log(s->avctx, AV_LOG_DEBUG, "FGS bp start");
            else if (startcode <= 0x1AF)
                av_log(s->avctx, AV_LOG_DEBUG, "Reserved");
            else if (startcode == 0x1B0)
                av_log(s->avctx, AV_LOG_DEBUG, "Visual Object Seq Start");
            else if (startcode == 0x1B1)
                av_log(s->avctx, AV_LOG_DEBUG, "Visual Object Seq End");
            else if (startcode == 0x1B2)
                av_log(s->avctx, AV_LOG_DEBUG, "User Data");
            else if (startcode == 0x1B3)
                av_log(s->avctx, AV_LOG_DEBUG, "Group of VOP start");
            else if (startcode == 0x1B4)
                av_log(s->avctx, AV_LOG_DEBUG, "Video Session Error");
            else if (startcode == 0x1B5)
                av_log(s->avctx, AV_LOG_DEBUG, "Visual Object Start");
            else if (startcode == 0x1B6)
                av_log(s->avctx, AV_LOG_DEBUG, "Video Object Plane start");
            else if (startcode == 0x1B7)
                av_log(s->avctx, AV_LOG_DEBUG, "slice start");
            else if (startcode == 0x1B8)
                av_log(s->avctx, AV_LOG_DEBUG, "extension start");
            else if (startcode == 0x1B9)
                av_log(s->avctx, AV_LOG_DEBUG, "fgs start");
            else if (startcode == 0x1BA)
                av_log(s->avctx, AV_LOG_DEBUG, "FBA Object start");
            else if (startcode == 0x1BB)
                av_log(s->avctx, AV_LOG_DEBUG, "FBA Object Plane start");
            else if (startcode == 0x1BC)
                av_log(s->avctx, AV_LOG_DEBUG, "Mesh Object start");
            else if (startcode == 0x1BD)
                av_log(s->avctx, AV_LOG_DEBUG, "Mesh Object Plane start");
            else if (startcode == 0x1BE)
                av_log(s->avctx, AV_LOG_DEBUG, "Still Texture Object start");
            else if (startcode == 0x1BF)
                av_log(s->avctx, AV_LOG_DEBUG, "Texture Spatial Layer start");
            else if (startcode == 0x1C0)
                av_log(s->avctx, AV_LOG_DEBUG, "Texture SNR Layer start");
            else if (startcode == 0x1C1)
                av_log(s->avctx, AV_LOG_DEBUG, "Texture Tile start");
            else if (startcode == 0x1C2)
                av_log(s->avctx, AV_LOG_DEBUG, "Texture Shape Layer start");
            else if (startcode == 0x1C3)
                av_log(s->avctx, AV_LOG_DEBUG, "stuffing start");
            else if (startcode <= 0x1C5)
                av_log(s->avctx, AV_LOG_DEBUG, "reserved");
            else if (startcode <= 0x1FF)
                av_log(s->avctx, AV_LOG_DEBUG, "System start");
            av_log(s->avctx, AV_LOG_DEBUG, " at %d\n", get_bits_count(gb));
        }

        if (startcode >= 0x120 && startcode <= 0x12F) {
            if (decode_vol_header(ctx, gb) < 0)
                return -1;
        } else if (startcode == USER_DATA_STARTCODE) {
            decode_user_data(ctx, gb);
        } else if (startcode == GOP_STARTCODE) {
            mpeg4_decode_gop_header(s, gb);
        } else if (startcode == VOS_STARTCODE) {
            mpeg4_decode_profile_level(s, gb);
        } else if (startcode == VOP_STARTCODE) {
            break;
        }

        align_get_bits(gb);
        startcode = 0xff;
    }

end:
    if (s->flags & CODEC_FLAG_LOW_DELAY)
        s->low_delay = 1;
    s->avctx->has_b_frames = !s->low_delay;

    return decode_vop_header(ctx, gb);
}

av_cold void ff_mpeg4videodec_static_init(void) {
    static int done = 0;

    if (!done) {
        ff_init_rl(&ff_mpeg4_rl_intra, ff_mpeg4_static_rl_table_store[0]);
        ff_init_rl(&ff_rvlc_rl_inter, ff_mpeg4_static_rl_table_store[1]);
        ff_init_rl(&ff_rvlc_rl_intra, ff_mpeg4_static_rl_table_store[2]);
        INIT_VLC_RL(ff_mpeg4_rl_intra, 554);
        INIT_VLC_RL(ff_rvlc_rl_inter, 1072);
        INIT_VLC_RL(ff_rvlc_rl_intra, 1072);
        INIT_VLC_STATIC(&dc_lum, DC_VLC_BITS, 10 /* 13 */,
                        &ff_mpeg4_DCtab_lum[0][1], 2, 1,
                        &ff_mpeg4_DCtab_lum[0][0], 2, 1, 512);
        INIT_VLC_STATIC(&dc_chrom, DC_VLC_BITS, 10 /* 13 */,
                        &ff_mpeg4_DCtab_chrom[0][1], 2, 1,
                        &ff_mpeg4_DCtab_chrom[0][0], 2, 1, 512);
        INIT_VLC_STATIC(&sprite_trajectory, SPRITE_TRAJ_VLC_BITS, 15,
                        &ff_sprite_trajectory_tab[0][1], 4, 2,
                        &ff_sprite_trajectory_tab[0][0], 4, 2, 128);
        INIT_VLC_STATIC(&mb_type_b_vlc, MB_TYPE_B_VLC_BITS, 4,
                        &ff_mb_type_b_tab[0][1], 2, 1,
                        &ff_mb_type_b_tab[0][0], 2, 1, 16);
        done = 1;
    }
}

int ff_mpeg4_frame_end(AVCodecContext *avctx, const uint8_t *buf, int buf_size)
{
    Mpeg4DecContext *ctx = avctx->priv_data;
    MpegEncContext    *s = &ctx->m;

    /* divx 5.01+ bitstream reorder stuff */
    /* Since this clobbers the input buffer and hwaccel codecs still need the
     * data during hwaccel->end_frame we should not do this any earlier */
    if (s->divx_packed) {
        int current_pos     = s->gb.buffer == s->bitstream_buffer ? 0 : (get_bits_count(&s->gb) >> 3);
        int startcode_found = 0;

        if (buf_size - current_pos > 7) {

            int i;
            for (i = current_pos; i < buf_size - 4; i++)

                if (buf[i]     == 0 &&
                    buf[i + 1] == 0 &&
                    buf[i + 2] == 1 &&
                    buf[i + 3] == 0xB6) {
                    startcode_found = !(buf[i + 4] & 0x40);
                    break;
                }
        }

        if (startcode_found) {
            av_fast_malloc(&s->bitstream_buffer,
                           &s->allocated_bitstream_buffer_size,
                           buf_size - current_pos +
                           FF_INPUT_BUFFER_PADDING_SIZE);
            if (!s->bitstream_buffer)
                return AVERROR(ENOMEM);
            memcpy(s->bitstream_buffer, buf + current_pos,
                   buf_size - current_pos);
            s->bitstream_buffer_size = buf_size - current_pos;
        }
    }

    return 0;
}

static int mpeg4_update_thread_context(AVCodecContext *dst,
                                       const AVCodecContext *src)
{
    Mpeg4DecContext *s = dst->priv_data;
    const Mpeg4DecContext *s1 = src->priv_data;

    int ret = ff_mpeg_update_thread_context(dst, src);

    if (ret < 0)
        return ret;

    memcpy(((uint8_t*)s) + sizeof(MpegEncContext), ((uint8_t*)s1) + sizeof(MpegEncContext), sizeof(Mpeg4DecContext) - sizeof(MpegEncContext));

    return 0;
}

static av_cold int decode_init(AVCodecContext *avctx)
{
    Mpeg4DecContext *ctx = avctx->priv_data;
    MpegEncContext *s = &ctx->m;
    int ret;

    ctx->divx_version =
    ctx->divx_build   =
    ctx->xvid_build   =
    ctx->lavc_build   = -1;

    if ((ret = ff_h263_decode_init(avctx)) < 0)
        return ret;

    ff_mpeg4videodec_static_init();

    s->h263_pred = 1;
    s->low_delay = 0; /* default, might be overridden in the vol header during header parsing */
    s->decode_mb = mpeg4_decode_mb;
    ctx->time_increment_bits = 4; /* default value for broken headers */

    avctx->chroma_sample_location = AVCHROMA_LOC_LEFT;
    avctx->internal->allocate_progress = 1;

    return 0;
}

static const AVProfile mpeg4_video_profiles[] = {
    { FF_PROFILE_MPEG4_SIMPLE,                    "Simple Profile" },
    { FF_PROFILE_MPEG4_SIMPLE_SCALABLE,           "Simple Scalable Profile" },
    { FF_PROFILE_MPEG4_CORE,                      "Core Profile" },
    { FF_PROFILE_MPEG4_MAIN,                      "Main Profile" },
    { FF_PROFILE_MPEG4_N_BIT,                     "N-bit Profile" },
    { FF_PROFILE_MPEG4_SCALABLE_TEXTURE,          "Scalable Texture Profile" },
    { FF_PROFILE_MPEG4_SIMPLE_FACE_ANIMATION,     "Simple Face Animation Profile" },
    { FF_PROFILE_MPEG4_BASIC_ANIMATED_TEXTURE,    "Basic Animated Texture Profile" },
    { FF_PROFILE_MPEG4_HYBRID,                    "Hybrid Profile" },
    { FF_PROFILE_MPEG4_ADVANCED_REAL_TIME,        "Advanced Real Time Simple Profile" },
    { FF_PROFILE_MPEG4_CORE_SCALABLE,             "Code Scalable Profile" },
    { FF_PROFILE_MPEG4_ADVANCED_CODING,           "Advanced Coding Profile" },
    { FF_PROFILE_MPEG4_ADVANCED_CORE,             "Advanced Core Profile" },
    { FF_PROFILE_MPEG4_ADVANCED_SCALABLE_TEXTURE, "Advanced Scalable Texture Profile" },
    { FF_PROFILE_MPEG4_SIMPLE_STUDIO,             "Simple Studio Profile" },
    { FF_PROFILE_MPEG4_ADVANCED_SIMPLE,           "Advanced Simple Profile" },
    { FF_PROFILE_UNKNOWN },
};

static const AVOption mpeg4_options[] = {
    {"quarter_sample", "1/4 subpel MC", offsetof(MpegEncContext, quarter_sample), FF_OPT_TYPE_INT, {.i64 = 0}, 0, 1, 0},
    {"divx_packed", "divx style packed b frames", offsetof(MpegEncContext, divx_packed), FF_OPT_TYPE_INT, {.i64 = 0}, 0, 1, 0},
    {NULL}
};

static const AVClass mpeg4_class = {
    "MPEG4 Video Decoder",
    av_default_item_name,
    mpeg4_options,
    LIBAVUTIL_VERSION_INT,
};

static const AVClass mpeg4_vdpau_class = {
    "MPEG4 Video VDPAU Decoder",
    av_default_item_name,
    mpeg4_options,
    LIBAVUTIL_VERSION_INT,
};

AVCodec ff_mpeg4_decoder = {
    .name                  = "mpeg4",
    .long_name             = NULL_IF_CONFIG_SMALL("MPEG-4 part 2"),
    .type                  = AVMEDIA_TYPE_VIDEO,
    .id                    = AV_CODEC_ID_MPEG4,
    .priv_data_size        = sizeof(Mpeg4DecContext),
    .init                  = decode_init,
    .close                 = ff_h263_decode_end,
    .decode                = ff_h263_decode_frame,
    .capabilities          = CODEC_CAP_DRAW_HORIZ_BAND | CODEC_CAP_DR1 |
                             CODEC_CAP_TRUNCATED | CODEC_CAP_DELAY |
                             CODEC_CAP_FRAME_THREADS,
    .flush                 = ff_mpeg_flush,
    .max_lowres            = 3,
    .pix_fmts              = ff_h263_hwaccel_pixfmt_list_420,
    .profiles              = NULL_IF_CONFIG_SMALL(mpeg4_video_profiles),
    .update_thread_context = ONLY_IF_THREADS_ENABLED(mpeg4_update_thread_context),
    .priv_class = &mpeg4_class,
};


#if CONFIG_MPEG4_VDPAU_DECODER
AVCodec ff_mpeg4_vdpau_decoder = {
    .name           = "mpeg4_vdpau",
    .long_name      = NULL_IF_CONFIG_SMALL("MPEG-4 part 2 (VDPAU)"),
    .type           = AVMEDIA_TYPE_VIDEO,
    .id             = AV_CODEC_ID_MPEG4,
    .priv_data_size = sizeof(MpegEncContext),
    .init           = decode_init,
    .close          = ff_h263_decode_end,
    .decode         = ff_h263_decode_frame,
    .capabilities   = CODEC_CAP_DR1 | CODEC_CAP_TRUNCATED | CODEC_CAP_DELAY |
                      CODEC_CAP_HWACCEL_VDPAU,
    .pix_fmts       = (const enum AVPixelFormat[]) { AV_PIX_FMT_VDPAU_MPEG4,
                                                  AV_PIX_FMT_NONE },
    .priv_class     = &mpeg4_vdpau_class,
};
#endif<|MERGE_RESOLUTION|>--- conflicted
+++ resolved
@@ -936,13 +936,9 @@
 static inline int mpeg4_decode_block(Mpeg4DecContext *ctx, int16_t *block,
                                      int n, int coded, int intra, int rvlc)
 {
-<<<<<<< HEAD
+    MpegEncContext *s = &ctx->m;
     int level, i, last, run, qmul, qadd;
     int av_uninit(dc_pred_dir);
-=======
-    MpegEncContext *s = &ctx->m;
-    int level, i, last, run, qmul, qadd, dc_pred_dir;
->>>>>>> e41ff421
     RLTable *rl;
     RL_VLC_ELEM *rl_vlc;
     const uint8_t *scan_table;

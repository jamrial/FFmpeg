/*
 * Copyright (C) 2010-2011 x264 project
 *
 * Authors: Steven Walters <kemuri9@gmail.com>
 *          Pegasys Inc. <http://www.pegasys-inc.com>
 *
 * This file is part of Libav.
 *
 * Libav is free software; you can redistribute it and/or
 * modify it under the terms of the GNU Lesser General Public
 * License as published by the Free Software Foundation; either
 * version 2.1 of the License, or (at your option) any later version.
 *
 * Libav is distributed in the hope that it will be useful,
 * but WITHOUT ANY WARRANTY; without even the implied warranty of
 * MERCHANTABILITY or FITNESS FOR A PARTICULAR PURPOSE.  See the GNU
 * Lesser General Public License for more details.
 *
 * You should have received a copy of the GNU Lesser General Public
 * License along with Libav; if not, write to the Free Software
 * Foundation, Inc., 51 Franklin Street, Fifth Floor, Boston, MA 02110-1301 USA
 */

/**
 * @file
 * w32threads to pthreads wrapper
 */

#ifndef AVCODEC_W32PTHREADS_H
#define AVCODEC_W32PTHREADS_H

/* Build up a pthread-like API using underlying Windows API. Have only static
 * methods so as to not conflict with a potentially linked in pthread-win32
 * library.
 * As most functions here are used without checking return values,
 * only implement return values as necessary. */

#define WIN32_LEAN_AND_MEAN
#include <windows.h>
#include <process.h>

<<<<<<< HEAD
#include "libavutil/common.h"
=======
#include "libavutil/internal.h"
#include "libavutil/mem.h"
>>>>>>> 635ac8e1

typedef struct {
    void *handle;
    void *(*func)(void* arg);
    void *arg;
    void *ret;
} pthread_t;

/* the conditional variable api for windows 6.0+ uses critical sections and
 * not mutexes */
typedef CRITICAL_SECTION pthread_mutex_t;

/* This is the CONDITIONAL_VARIABLE typedef for using Window's native
 * conditional variables on kernels 6.0+.
 * MinGW does not currently have this typedef. */
typedef struct {
    void *ptr;
} pthread_cond_t;

/* function pointers to conditional variable API on windows 6.0+ kernels */
static void (WINAPI *cond_broadcast)(pthread_cond_t *cond);
static void (WINAPI *cond_init)(pthread_cond_t *cond);
static void (WINAPI *cond_signal)(pthread_cond_t *cond);
static BOOL (WINAPI *cond_wait)(pthread_cond_t *cond, pthread_mutex_t *mutex,
                                DWORD milliseconds);

static unsigned __stdcall attribute_align_arg win32thread_worker(void *arg)
{
    pthread_t *h = arg;
    h->ret = h->func(h->arg);
    return 0;
}

static int pthread_create(pthread_t *thread, const void *unused_attr,
                          void *(*start_routine)(void*), void *arg)
{
    thread->func   = start_routine;
    thread->arg    = arg;
    thread->handle = (void*)_beginthreadex(NULL, 0, win32thread_worker, thread,
                                           0, NULL);
    return !thread->handle;
}

static void pthread_join(pthread_t thread, void **value_ptr)
{
    DWORD ret = WaitForSingleObject(thread.handle, INFINITE);
    if (ret != WAIT_OBJECT_0)
        return;
    if (value_ptr)
        *value_ptr = thread.ret;
    CloseHandle(thread.handle);
}

static inline int pthread_mutex_init(pthread_mutex_t *m, void* attr)
{
    InitializeCriticalSection(m);
    return 0;
}
static inline int pthread_mutex_destroy(pthread_mutex_t *m)
{
    DeleteCriticalSection(m);
    return 0;
}
static inline int pthread_mutex_lock(pthread_mutex_t *m)
{
    EnterCriticalSection(m);
    return 0;
}
static inline int pthread_mutex_unlock(pthread_mutex_t *m)
{
    LeaveCriticalSection(m);
    return 0;
}

/* for pre-Windows 6.0 platforms we need to define and use our own condition
 * variable and api */
typedef struct {
    pthread_mutex_t mtx_broadcast;
    pthread_mutex_t mtx_waiter_count;
    volatile int waiter_count;
    HANDLE semaphore;
    HANDLE waiters_done;
    volatile int is_broadcast;
} win32_cond_t;

static void pthread_cond_init(pthread_cond_t *cond, const void *unused_attr)
{
    win32_cond_t *win32_cond = NULL;
    if (cond_init) {
        cond_init(cond);
        return;
    }

    /* non native condition variables */
    win32_cond = av_mallocz(sizeof(win32_cond_t));
    if (!win32_cond)
        return;
    cond->ptr = win32_cond;
    win32_cond->semaphore = CreateSemaphore(NULL, 0, 0x7fffffff, NULL);
    if (!win32_cond->semaphore)
        return;
    win32_cond->waiters_done = CreateEvent(NULL, TRUE, FALSE, NULL);
    if (!win32_cond->waiters_done)
        return;

    pthread_mutex_init(&win32_cond->mtx_waiter_count, NULL);
    pthread_mutex_init(&win32_cond->mtx_broadcast, NULL);
}

static void pthread_cond_destroy(pthread_cond_t *cond)
{
    win32_cond_t *win32_cond = cond->ptr;
    /* native condition variables do not destroy */
    if (cond_init)
        return;

    /* non native condition variables */
    CloseHandle(win32_cond->semaphore);
    CloseHandle(win32_cond->waiters_done);
    pthread_mutex_destroy(&win32_cond->mtx_waiter_count);
    pthread_mutex_destroy(&win32_cond->mtx_broadcast);
    av_freep(&win32_cond);
    cond->ptr = NULL;
}

static void pthread_cond_broadcast(pthread_cond_t *cond)
{
    win32_cond_t *win32_cond = cond->ptr;
    int have_waiter;

    if (cond_broadcast) {
        cond_broadcast(cond);
        return;
    }

    /* non native condition variables */
    pthread_mutex_lock(&win32_cond->mtx_broadcast);
    pthread_mutex_lock(&win32_cond->mtx_waiter_count);
    have_waiter = 0;

    if (win32_cond->waiter_count) {
        win32_cond->is_broadcast = 1;
        have_waiter = 1;
    }

    if (have_waiter) {
        ReleaseSemaphore(win32_cond->semaphore, win32_cond->waiter_count, NULL);
        pthread_mutex_unlock(&win32_cond->mtx_waiter_count);
        WaitForSingleObject(win32_cond->waiters_done, INFINITE);
        ResetEvent(win32_cond->waiters_done);
        win32_cond->is_broadcast = 0;
    } else
        pthread_mutex_unlock(&win32_cond->mtx_waiter_count);
    pthread_mutex_unlock(&win32_cond->mtx_broadcast);
}

static int pthread_cond_wait(pthread_cond_t *cond, pthread_mutex_t *mutex)
{
    win32_cond_t *win32_cond = cond->ptr;
    int last_waiter;
    if (cond_wait) {
        cond_wait(cond, mutex, INFINITE);
        return 0;
    }

    /* non native condition variables */
    pthread_mutex_lock(&win32_cond->mtx_broadcast);
    pthread_mutex_lock(&win32_cond->mtx_waiter_count);
    win32_cond->waiter_count++;
    pthread_mutex_unlock(&win32_cond->mtx_waiter_count);
    pthread_mutex_unlock(&win32_cond->mtx_broadcast);

    // unlock the external mutex
    pthread_mutex_unlock(mutex);
    WaitForSingleObject(win32_cond->semaphore, INFINITE);

    pthread_mutex_lock(&win32_cond->mtx_waiter_count);
    win32_cond->waiter_count--;
    last_waiter = !win32_cond->waiter_count || !win32_cond->is_broadcast;
    pthread_mutex_unlock(&win32_cond->mtx_waiter_count);

    if (last_waiter)
        SetEvent(win32_cond->waiters_done);

    // lock the external mutex
    return pthread_mutex_lock(mutex);
}

static void pthread_cond_signal(pthread_cond_t *cond)
{
    win32_cond_t *win32_cond = cond->ptr;
    int have_waiter;
    if (cond_signal) {
        cond_signal(cond);
        return;
    }

    pthread_mutex_lock(&win32_cond->mtx_broadcast);

    /* non-native condition variables */
    pthread_mutex_lock(&win32_cond->mtx_waiter_count);
    have_waiter = win32_cond->waiter_count;
    pthread_mutex_unlock(&win32_cond->mtx_waiter_count);

    if (have_waiter) {
        ReleaseSemaphore(win32_cond->semaphore, 1, NULL);
        WaitForSingleObject(win32_cond->waiters_done, INFINITE);
        ResetEvent(win32_cond->waiters_done);
    }

    pthread_mutex_unlock(&win32_cond->mtx_broadcast);
}

static void w32thread_init(void)
{
    HANDLE kernel_dll = GetModuleHandle(TEXT("kernel32.dll"));
    /* if one is available, then they should all be available */
    cond_init      =
        (void*)GetProcAddress(kernel_dll, "InitializeConditionVariable");
    cond_broadcast =
        (void*)GetProcAddress(kernel_dll, "WakeAllConditionVariable");
    cond_signal    =
        (void*)GetProcAddress(kernel_dll, "WakeConditionVariable");
    cond_wait      =
        (void*)GetProcAddress(kernel_dll, "SleepConditionVariableCS");
}

#endif /* AVCODEC_W32PTHREADS_H */<|MERGE_RESOLUTION|>--- conflicted
+++ resolved
@@ -39,12 +39,9 @@
 #include <windows.h>
 #include <process.h>
 
-<<<<<<< HEAD
 #include "libavutil/common.h"
-=======
 #include "libavutil/internal.h"
 #include "libavutil/mem.h"
->>>>>>> 635ac8e1
 
 typedef struct {
     void *handle;

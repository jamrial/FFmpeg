--- conflicted
+++ resolved
@@ -75,19 +75,13 @@
                              const int16_t *chrFilter, const int16_t **chrUSrc,
                              const int16_t **chrVSrc,
                              int chrFilterSize, const int16_t **alpSrc,
-<<<<<<< HEAD
-                             uint8_t *dest, uint8_t *uDest, uint8_t *vDest,
-                             uint8_t *aDest, int dstW, int chrDstW,
+                             uint8_t *dest[4], int dstW, int chrDstW,
                              const uint8_t *lumDither, const uint8_t *chrDither)
 {
     int i;
-=======
-                             uint8_t *dest[4], int dstW, int chrDstW)
-{
     uint8_t *yDest = dest[0], *uDest = dest[1], *vDest = dest[2],
             *aDest = CONFIG_SWSCALE_ALPHA ? dest[3] : NULL;
 
->>>>>>> 4578435f
     if (uDest) {
         x86_reg uv_off = c->uv_off;
         for(i=0; i<8; i++) c->dither16[i] = chrDither[i]>>4;
@@ -168,19 +162,13 @@
                                 const int16_t *chrFilter, const int16_t **chrUSrc,
                                 const int16_t **chrVSrc,
                                 int chrFilterSize, const int16_t **alpSrc,
-<<<<<<< HEAD
-                                uint8_t *dest, uint8_t *uDest, uint8_t *vDest,
-                                uint8_t *aDest, int dstW, int chrDstW,
+                                uint8_t *dest[4], int dstW, int chrDstW,
                                 const uint8_t *lumDither, const uint8_t *chrDither)
 {
     int i;
-=======
-                                uint8_t *dest[4], int dstW, int chrDstW)
-{
     uint8_t *yDest = dest[0], *uDest = dest[1], *vDest = dest[2],
             *aDest = CONFIG_SWSCALE_ALPHA ? dest[3] : NULL;
 
->>>>>>> 4578435f
     if (uDest) {
         x86_reg uv_off = c->uv_off;
         for(i=0; i<8; i++) c->dither32[i] = chrDither[i]<<12;
@@ -199,13 +187,8 @@
 static void RENAME(yuv2yuv1)(SwsContext *c, const int16_t *lumSrc,
                              const int16_t *chrUSrc, const int16_t *chrVSrc,
                              const int16_t *alpSrc,
-<<<<<<< HEAD
-                             uint8_t *dest, uint8_t *uDest, uint8_t *vDest,
-                             uint8_t *aDest, int dstW, int chrDstW,
+                             uint8_t *dst[4], int dstW, int chrDstW,
                              const uint8_t *lumDither, const uint8_t *chrDither)
-=======
-                             uint8_t *dst[4], int dstW, int chrDstW)
->>>>>>> 4578435f
 {
     int p= 4;
     const int16_t *src[4]= {
@@ -239,13 +222,8 @@
 static void RENAME(yuv2yuv1_ar)(SwsContext *c, const int16_t *lumSrc,
                                 const int16_t *chrUSrc, const int16_t *chrVSrc,
                                 const int16_t *alpSrc,
-<<<<<<< HEAD
-                                uint8_t *dest, uint8_t *uDest, uint8_t *vDest,
-                                uint8_t *aDest, int dstW, int chrDstW,
+                                uint8_t *dst[4], int dstW, int chrDstW,
                                 const uint8_t *lumDither, const uint8_t *chrDither)
-=======
-                                uint8_t *dst[4], int dstW, int chrDstW)
->>>>>>> 4578435f
 {
     int p= 4;
     const int16_t *src[4]= {
@@ -2397,14 +2375,8 @@
     enum PixelFormat srcFormat = c->srcFormat,
                      dstFormat = c->dstFormat;
 
-<<<<<<< HEAD
     if (!is16BPS(dstFormat) && !is9_OR_10BPS(dstFormat) && dstFormat != PIX_FMT_NV12
         && dstFormat != PIX_FMT_NV21 && !(c->flags & SWS_BITEXACT)) {
-=======
-    if (!is16BPS(dstFormat) && !is9_OR_10BPS(dstFormat) &&
-        dstFormat != PIX_FMT_NV12 && dstFormat != PIX_FMT_NV21) {
-        if (!(c->flags & SWS_BITEXACT)) {
->>>>>>> 4578435f
             if (c->flags & SWS_ACCURATE_RND) {
                 c->yuv2yuv1 = RENAME(yuv2yuv1_ar    );
                 c->yuv2yuvX = RENAME(yuv2yuvX_ar    );

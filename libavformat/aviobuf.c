--- conflicted
+++ resolved
@@ -269,13 +269,8 @@
         offset1 >= 0 && offset1 <= buffer_size - s->write_flag) {
         /* can do the seek inside the buffer */
         s->buf_ptr = s->buffer + offset1;
-<<<<<<< HEAD
-    } else if ((!s->seekable ||
+    } else if ((!(s->seekable & AVIO_SEEKABLE_NORMAL) ||
                offset1 <= buffer_size + short_seek) &&
-=======
-    } else if ((!(s->seekable & AVIO_SEEKABLE_NORMAL) ||
-               offset1 <= s->buf_end + SHORT_SEEK_THRESHOLD - s->buffer) &&
->>>>>>> 83548fe8
                !s->write_flag && offset1 >= 0 &&
                (!s->direct || !s->seek) &&
               (whence != SEEK_END || force)) {

--- conflicted
+++ resolved
@@ -2204,11 +2204,6 @@
     int video_codec_id = ff_codec_get_id(ff_codec_movvideo_tags, format);
 
     if (codec_tag &&
-<<<<<<< HEAD
-=======
-        (codec_tag == AV_RL32("hvc1") ||
-         codec_tag == AV_RL32("hev1") ||
->>>>>>> 76729970
          (codec_tag != format &&
           (c->fc->video_codec_id ? video_codec_id != c->fc->video_codec_id
                                  : codec_tag != MKTAG('j','p','e','g')))) {
@@ -2220,8 +2215,7 @@
         avio_skip(pb, size);
         return 1;
     }
-    if ( codec_tag == AV_RL32("avc1") ||
-         codec_tag == AV_RL32("hvc1") ||
+    if ( codec_tag == AV_RL32("hvc1") ||
          codec_tag == AV_RL32("hev1")
     )
         av_log(c->fc, AV_LOG_WARNING, "Concatenated H.264 or H.265 might not play correctly.\n");
@@ -2391,8 +2385,6 @@
         sc->stsc_data[i].first = avio_rb32(pb);
         sc->stsc_data[i].count = avio_rb32(pb);
         sc->stsc_data[i].id = avio_rb32(pb);
-        if (sc->stsc_data[i].id > sc->stsd_count)
-            return AVERROR_INVALIDDATA;
     }
 
     sc->stsc_count = i;
@@ -4833,16 +4825,14 @@
         av_freep(&sc->rap_group);
         av_freep(&sc->display_matrix);
 
-<<<<<<< HEAD
-        av_freep(&sc->cenc.auxiliary_info);
-        av_freep(&sc->cenc.auxiliary_info_sizes);
-        av_aes_ctr_free(sc->cenc.aes_ctr);
-=======
         for (j = 0; j < sc->stsd_count; j++)
             av_free(sc->extradata[j]);
         av_freep(&sc->extradata);
         av_freep(&sc->extradata_size);
->>>>>>> 76729970
+
+        av_freep(&sc->cenc.auxiliary_info);
+        av_freep(&sc->cenc.auxiliary_info_sizes);
+        av_aes_ctr_free(sc->cenc.aes_ctr);
     }
 
     if (mov->dv_demux) {
@@ -5204,7 +5194,6 @@
     return sample;
 }
 
-<<<<<<< HEAD
 static int should_retry(AVIOContext *pb, int error_code) {
     if (error_code == AVERROR_EOF || avio_feof(pb))
         return 0;
@@ -5256,7 +5245,8 @@
     av_log(s, AV_LOG_TRACE, "read fragments, offset 0x%"PRIx64"\n", avio_tell(s->pb));
 
     return 1;
-=======
+}
+
 static int mov_change_extradata(MOVStreamContext *sc, AVPacket *pkt)
 {
     uint8_t *side, *extradata;
@@ -5278,7 +5268,6 @@
     }
 
     return 0;
->>>>>>> 76729970
 }
 
 static int mov_read_packet(AVFormatContext *s, AVPacket *pkt)
@@ -5372,7 +5361,25 @@
         goto retry;
     pkt->flags |= sample->flags & AVINDEX_KEYFRAME ? AV_PKT_FLAG_KEY : 0;
     pkt->pos = sample->pos;
-<<<<<<< HEAD
+
+    /* Multiple stsd handling. */
+    if (sc->stsc_data) {
+        /* Keep track of the stsc index for the given sample, then check
+        * if the stsd index is different from the last used one. */
+        sc->stsc_sample++;
+        if (sc->stsc_index < sc->stsc_count - 1 &&
+            mov_get_stsc_samples(sc, sc->stsc_index) == sc->stsc_sample) {
+            sc->stsc_index++;
+            sc->stsc_sample = 0;
+        /* Do not check indexes after a switch. */
+        } else if (sc->stsc_data[sc->stsc_index].id > 0 &&
+                   sc->stsc_data[sc->stsc_index].id - 1 < sc->stsd_count &&
+                   sc->stsc_data[sc->stsc_index].id - 1 != sc->last_stsd_index) {
+            ret = mov_change_extradata(sc, pkt);
+            if (ret < 0)
+                return ret;
+        }
+    }
 
     if (mov->aax_mode)
         aax_filter(pkt->data, pkt->size, mov);
@@ -5406,25 +5413,6 @@
                     return mov_switch_root(s, index->items[j].moof_offset);
                 }
             }
-=======
-    av_log(s, AV_LOG_TRACE, "stream %d, pts %"PRId64", dts %"PRId64", pos 0x%"PRIx64", duration %"PRId64"\n",
-            pkt->stream_index, pkt->pts, pkt->dts, pkt->pos, pkt->duration);
-
-    /* Multiple stsd handling. */
-    if (sc->stsc_data) {
-        /* Keep track of the stsc index for the given sample, then check
-        * if the stsd index is different from the last used one. */
-        sc->stsc_sample++;
-        if (sc->stsc_index < sc->stsc_count &&
-            mov_get_stsc_samples(sc, sc->stsc_index) == sc->stsc_sample) {
-            sc->stsc_index++;
-            sc->stsc_sample = 0;
-        /* Do not check indexes after a switch. */
-        } else if (sc->stsc_data[sc->stsc_index].id - 1 != sc->last_stsd_index) {
-            ret = mov_change_extradata(sc, pkt);
-            if (ret < 0)
-                return ret;
->>>>>>> 76729970
         }
     }
 
@@ -5463,11 +5451,6 @@
         }
     }
 
-<<<<<<< HEAD
-    ret = mov_seek_auxiliary_info(s, sc);
-    if (ret < 0) {
-        return ret;
-=======
     /* adjust stsd index */
     time_sample = 0;
     for (i = 0; i < sc->stsc_count; i++) {
@@ -5478,7 +5461,11 @@
             break;
         }
         time_sample = next;
->>>>>>> 76729970
+    }
+
+    ret = mov_seek_auxiliary_info(s, sc);
+    if (ret < 0) {
+        return ret;
     }
 
     return sample;

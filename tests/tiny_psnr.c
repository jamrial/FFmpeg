/*
 * Copyright (c) 2003 Michael Niedermayer <michaelni@gmx.at>
 *
 * This file is part of FFmpeg.
 *
 * FFmpeg is free software; you can redistribute it and/or
 * modify it under the terms of the GNU Lesser General Public
 * License as published by the Free Software Foundation; either
 * version 2.1 of the License, or (at your option) any later version.
 *
 * FFmpeg is distributed in the hope that it will be useful,
 * but WITHOUT ANY WARRANTY; without even the implied warranty of
 * MERCHANTABILITY or FITNESS FOR A PARTICULAR PURPOSE.  See the GNU
 * Lesser General Public License for more details.
 *
 * You should have received a copy of the GNU Lesser General Public
 * License along with FFmpeg; if not, write to the Free Software
 * Foundation, Inc., 51 Franklin Street, Fifth Floor, Boston, MA 02110-1301 USA
 */

#include <stdio.h>
#include <stdlib.h>
#include <string.h>
#include <inttypes.h>
#include <assert.h>

#include "libavutil/intfloat.h"

#define FFMIN(a, b) ((a) > (b) ? (b) : (a))
#define F 100
#define SIZE 2048

uint64_t exp16_table[21] = {
           65537,
           65538,
           65540,
           65544,
           65552,
           65568,
           65600,
           65664,
           65793,
           66050,
           66568,
           67616,
           69763,
           74262,
           84150,
          108051,
          178145,
          484249,
         3578144,
       195360063,
    582360139072LL,
};

#if 0
// 16.16 fixpoint exp()
static unsigned int exp16(unsigned int a){
    int i;
    int out= 1<<16;

    for(i=19;i>=0;i--){
        if(a&(1<<i))
            out= (out*exp16_table[i] + (1<<15))>>16;
    }

    return out;
}
#endif

// 16.16 fixpoint log()
static int64_t log16(uint64_t a)
{
    int i;
    int out = 0;

    if (a < 1 << 16)
        return -log16((1LL << 32) / a);
    a <<= 16;

    for (i = 20; i >= 0; i--) {
        int64_t b = exp16_table[i];
        if (a < (b << 16))
            continue;
        out |= 1 << i;
        a    = ((a / b) << 16) + (((a % b) << 16) + b / 2) / b;
    }
    return out;
}

static uint64_t int_sqrt(uint64_t a)
{
    uint64_t ret    = 0;
    uint64_t ret_sq = 0;
    int s;

    for (s = 31; s >= 0; s--) {
        uint64_t b = ret_sq + (1ULL << (s * 2)) + (ret << s) * 2;
        if (b <= a) {
            ret_sq = b;
            ret   += 1ULL << s;
        }
    }
    return ret;
}

<<<<<<< HEAD
static int run_psnr(FILE *f[2], int len, int shift, int skip_bytes)
=======
static int16_t get_s16l(uint8_t *p)
{
    union {
        uint16_t u;
        int16_t  s;
    } v;
    v.u = p[0] | p[1] << 8;
    return v.s;
}

static float get_f32l(uint8_t *p)
{
    union av_intfloat32 v;
    v.i = p[0] | p[1] << 8 | p[2] << 16 | p[3] << 24;
    return v.f;
}

int main(int argc, char *argv[])
>>>>>>> 6774247a
{
    int i, j;
    uint64_t sse = 0;
    uint64_t dev;
    uint8_t buf[2][SIZE];
    uint64_t psnr;
<<<<<<< HEAD
    int64_t max    = (1 << (8 * len)) - 1;
=======
    int len = 1;
    int64_t max;
    int shift      = argc < 5 ? 0 : atoi(argv[4]);
    int skip_bytes = argc < 6 ? 0 : atoi(argv[5]);
>>>>>>> 6774247a
    int size0      = 0;
    int size1      = 0;
    int maxdist    = 0;
    int noseek;

    noseek = fseek(f[0], 0, SEEK_SET) ||
             fseek(f[1], 0, SEEK_SET);

<<<<<<< HEAD
    if (!noseek) {
        for (i = 0; i < 2; i++) {
            uint8_t *p = buf[i];
            if (fread(p, 1, 12, f[i]) != 12)
=======
    if (argc > 3) {
        if (!strcmp(argv[3], "u8")) {
            len = 1;
        } else if (!strcmp(argv[3], "s16")) {
            len = 2;
        } else if (!strcmp(argv[3], "f32")) {
            len = 4;
        } else {
            char *end;
            len = strtol(argv[3], &end, 0);
            if (*end || len > 2) {
                fprintf(stderr, "Unsupported sample format: %s\n", argv[3]);
                return 1;
            }
        }
    }

    max = (1 << (8 * len)) - 1;

    f[0] = fopen(argv[1], "rb");
    f[1] = fopen(argv[2], "rb");
    if (!f[0] || !f[1]) {
        fprintf(stderr, "Could not open input files.\n");
        return 1;
    }

    for (i = 0; i < 2; i++) {
        uint8_t *p = buf[i];
        if (fread(p, 1, 12, f[i]) != 12)
            return 1;
        if (!memcmp(p, "RIFF", 4) &&
            !memcmp(p + 8, "WAVE", 4)) {
            if (fread(p, 1, 8, f[i]) != 8)
>>>>>>> 6774247a
                return 1;
            if (!memcmp(p, "RIFF", 4) &&
                !memcmp(p + 8, "WAVE", 4)) {
                if (fread(p, 1, 8, f[i]) != 8)
                    return 1;
                while (memcmp(p, "data", 4)) {
                    int s = p[4] | p[5] << 8 | p[6] << 16 | p[7] << 24;
                    fseek(f[i], s, SEEK_CUR);
                    if (fread(p, 1, 8, f[i]) != 8)
                        return 1;
                }
            } else {
                fseek(f[i], -12, SEEK_CUR);
            }
        }

        fseek(f[shift < 0], abs(shift), SEEK_CUR);

        fseek(f[0], skip_bytes, SEEK_CUR);
        fseek(f[1], skip_bytes, SEEK_CUR);
    }

    for (;;) {
        int s0 = fread(buf[0], 1, SIZE, f[0]);
        int s1 = fread(buf[1], 1, SIZE, f[1]);

        for (j = 0; j < FFMIN(s0, s1); j += len) {
            int64_t a = buf[0][j];
            int64_t b = buf[1][j];
            int dist;
            if (len == 2) {
                a = get_s16l(buf[0] + j);
                b = get_s16l(buf[1] + j);
            } else if (len == 4) {
                a = get_f32l(buf[0] + j) * (1 << 24);
                b = get_f32l(buf[1] + j) * (1 << 24);
            } else {
                a = buf[0][j];
                b = buf[1][j];
            }
            sse += (a - b) * (a - b);
            dist = abs(a - b);
            if (dist > maxdist)
                maxdist = dist;
        }
        size0 += s0;
        size1 += s1;
        if (s0 + s1 <= 0)
            break;
    }

    i = FFMIN(size0, size1) / len;
    if (!i)
        i = 1;
    dev = int_sqrt(((sse / i) * F * F) + (((sse % i) * F * F) + i / 2) / i);
    if (sse)
        psnr = ((2 * log16(max << 16) + log16(i) - log16(sse)) *
                284619LL * F + (1LL << 31)) / (1LL << 32);
    else
        psnr = 1000 * F - 1; // floating point free infinity :)

    printf("stddev:%5d.%02d PSNR:%3d.%02d MAXDIFF:%5d bytes:%9d/%9d\n",
           (int)(dev / F), (int)(dev % F),
           (int)(psnr / F), (int)(psnr % F),
           maxdist, size0, size1);
    return psnr;
}

int main(int argc, char *argv[])
{
    FILE *f[2];
    int len        = argc < 4 ? 1 : atoi(argv[3]);
    int shift_first= argc < 5 ? 0 : atoi(argv[4]);
    int skip_bytes = argc < 6 ? 0 : atoi(argv[5]);
    int shift_last = shift_first + (argc < 7 ? 0 : atoi(argv[6]));
    int shift;
    int max_psnr   = -1;
    int max_psnr_shift = 0;

    if (argc < 3) {
        printf("tiny_psnr <file1> <file2> [<elem size> [<shift> [<skip bytes> [<shift search range>]]]]\n");
        printf("WAV headers are skipped automatically.\n");
        return 1;
    }

    f[0] = fopen(argv[1], "rb");
    f[1] = fopen(argv[2], "rb");
    if (!f[0] || !f[1]) {
        fprintf(stderr, "Could not open input files.\n");
        return 1;
    }

    for (shift = shift_first; shift <= shift_last; shift++) {
        int psnr = run_psnr(f, len, shift, skip_bytes);
        if (psnr > max_psnr || (shift < 0 && psnr == max_psnr)) {
            max_psnr = psnr;
            max_psnr_shift = shift;
        }
    }
    if (shift_last > shift_first)
        printf("Best PSNR is %3d.%02d for shift %i\n", (int)(max_psnr / F), (int)(max_psnr % F), max_psnr_shift);
    return 0;
}<|MERGE_RESOLUTION|>--- conflicted
+++ resolved
@@ -105,9 +105,6 @@
     return ret;
 }
 
-<<<<<<< HEAD
-static int run_psnr(FILE *f[2], int len, int shift, int skip_bytes)
-=======
 static int16_t get_s16l(uint8_t *p)
 {
     union {
@@ -125,22 +122,14 @@
     return v.f;
 }
 
-int main(int argc, char *argv[])
->>>>>>> 6774247a
+static int run_psnr(FILE *f[2], int len, int shift, int skip_bytes)
 {
     int i, j;
     uint64_t sse = 0;
     uint64_t dev;
     uint8_t buf[2][SIZE];
     uint64_t psnr;
-<<<<<<< HEAD
     int64_t max    = (1 << (8 * len)) - 1;
-=======
-    int len = 1;
-    int64_t max;
-    int shift      = argc < 5 ? 0 : atoi(argv[4]);
-    int skip_bytes = argc < 6 ? 0 : atoi(argv[5]);
->>>>>>> 6774247a
     int size0      = 0;
     int size1      = 0;
     int maxdist    = 0;
@@ -149,46 +138,10 @@
     noseek = fseek(f[0], 0, SEEK_SET) ||
              fseek(f[1], 0, SEEK_SET);
 
-<<<<<<< HEAD
     if (!noseek) {
         for (i = 0; i < 2; i++) {
             uint8_t *p = buf[i];
             if (fread(p, 1, 12, f[i]) != 12)
-=======
-    if (argc > 3) {
-        if (!strcmp(argv[3], "u8")) {
-            len = 1;
-        } else if (!strcmp(argv[3], "s16")) {
-            len = 2;
-        } else if (!strcmp(argv[3], "f32")) {
-            len = 4;
-        } else {
-            char *end;
-            len = strtol(argv[3], &end, 0);
-            if (*end || len > 2) {
-                fprintf(stderr, "Unsupported sample format: %s\n", argv[3]);
-                return 1;
-            }
-        }
-    }
-
-    max = (1 << (8 * len)) - 1;
-
-    f[0] = fopen(argv[1], "rb");
-    f[1] = fopen(argv[2], "rb");
-    if (!f[0] || !f[1]) {
-        fprintf(stderr, "Could not open input files.\n");
-        return 1;
-    }
-
-    for (i = 0; i < 2; i++) {
-        uint8_t *p = buf[i];
-        if (fread(p, 1, 12, f[i]) != 12)
-            return 1;
-        if (!memcmp(p, "RIFF", 4) &&
-            !memcmp(p + 8, "WAVE", 4)) {
-            if (fread(p, 1, 8, f[i]) != 8)
->>>>>>> 6774247a
                 return 1;
             if (!memcmp(p, "RIFF", 4) &&
                 !memcmp(p + 8, "WAVE", 4)) {
@@ -260,7 +213,7 @@
 int main(int argc, char *argv[])
 {
     FILE *f[2];
-    int len        = argc < 4 ? 1 : atoi(argv[3]);
+    int len = 1;
     int shift_first= argc < 5 ? 0 : atoi(argv[4]);
     int skip_bytes = argc < 6 ? 0 : atoi(argv[5]);
     int shift_last = shift_first + (argc < 7 ? 0 : atoi(argv[6]));
@@ -268,6 +221,23 @@
     int max_psnr   = -1;
     int max_psnr_shift = 0;
 
+    if (argc > 3) {
+        if (!strcmp(argv[3], "u8")) {
+            len = 1;
+        } else if (!strcmp(argv[3], "s16")) {
+            len = 2;
+        } else if (!strcmp(argv[3], "f32")) {
+            len = 4;
+        } else {
+            char *end;
+            len = strtol(argv[3], &end, 0);
+            if (*end || len > 2) {
+                fprintf(stderr, "Unsupported sample format: %s\n", argv[3]);
+                return 1;
+            }
+        }
+    }
+
     if (argc < 3) {
         printf("tiny_psnr <file1> <file2> [<elem size> [<shift> [<skip bytes> [<shift search range>]]]]\n");
         printf("WAV headers are skipped automatically.\n");
